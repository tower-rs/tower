--- conflicted
+++ resolved
@@ -20,11 +20,7 @@
       - tower-layer
       - tower-limit
       - tower-load-shed
-<<<<<<< HEAD
-      - tower-rate-limit
-=======
       - tower-mock
->>>>>>> 16f2d2b4
       - tower-reconnect
       - tower-retry
       - tower-service
