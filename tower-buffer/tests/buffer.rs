extern crate futures;
extern crate tower_buffer;
extern crate tower_mock;
extern crate tower_service;

use futures::prelude::*;
use tower_buffer::*;
use tower_service::*;

use std::thread;

#[test]
fn req_and_res() {
    let (mut service, mut handle) = new_service();

    let response = service.call("hello");

    let request = handle.next_request().unwrap();
    assert_eq!(*request, "hello");
    request.respond("world");

    assert_eq!(response.wait().unwrap(), "world");
}

#[test]
fn clears_canceled_requests() {
    let (mut service, mut handle) = new_service();

    handle.allow(1);

    let res1 = service.call("hello");

    let req1 = handle.next_request().unwrap();
    assert_eq!(*req1, "hello");

    // don't respond yet, new requests will get buffered

    let res2 = service.call("hello2");
    with_task(|| {
        assert!(handle.poll_request().unwrap().is_not_ready());
    });

    let res3 = service.call("hello3");

    drop(res2);

    req1.respond("world");
    assert_eq!(res1.wait().unwrap(), "world");

    // res2 was dropped, so it should have been canceled in the buffer
    handle.allow(1);

    let req3 = handle.next_request().unwrap();
    assert_eq!(*req3, "hello3");
    req3.respond("world3");
    assert_eq!(res3.wait().unwrap(), "world3");
}

type Mock = tower_mock::Mock<&'static str, &'static str, ()>;
type Handle = tower_mock::Handle<&'static str, &'static str, ()>;

struct Exec;

impl<F> futures::future::Executor<F> for Exec
where
    F: Future<Item = (), Error = ()> + Send + 'static,
{
    fn execute(&self, fut: F) -> Result<(), futures::future::ExecuteError<F>> {
        thread::spawn(move || {
            fut.wait().unwrap();
        });
        Ok(())
    }
}

fn new_service() -> (Buffer<Mock, &'static str>, Handle) {
    let (service, handle) = Mock::new();
<<<<<<< HEAD
    // bound is >0 here because clears_canceled_requests needs multiple outstanding requests
    let service = Buffer::new(service, 10, &Exec).unwrap();
=======
    let service = Buffer::with_executor(service, &Exec).unwrap();
>>>>>>> c5cb47d6
    (service, handle)
}

fn with_task<F: FnOnce() -> U, U>(f: F) -> U {
    use futures::future::{Future, lazy};
    lazy(|| Ok::<_, ()>(f())).wait().unwrap()
}<|MERGE_RESOLUTION|>--- conflicted
+++ resolved
@@ -75,12 +75,8 @@
 
 fn new_service() -> (Buffer<Mock, &'static str>, Handle) {
     let (service, handle) = Mock::new();
-<<<<<<< HEAD
     // bound is >0 here because clears_canceled_requests needs multiple outstanding requests
-    let service = Buffer::new(service, 10, &Exec).unwrap();
-=======
-    let service = Buffer::with_executor(service, &Exec).unwrap();
->>>>>>> c5cb47d6
+    let service = Buffer::with_executor(service, 10, &Exec).unwrap();
     (service, handle)
 }
 
