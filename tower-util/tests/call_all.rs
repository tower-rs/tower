--- conflicted
+++ resolved
@@ -1,29 +1,12 @@
-<<<<<<< HEAD
 use futures::{
     self,
     future::{ok, FutureResult},
     stream, Async, Poll, Stream,
 };
 use std::{cell::Cell, rc::Rc};
-use tokio_mock_task;
-=======
-extern crate futures;
-extern crate tokio_mock_task;
-extern crate tower;
-extern crate tower_service;
-#[macro_use]
-extern crate tower_test;
-extern crate tower_util;
-
-use futures::future::{ok, FutureResult};
-use futures::stream;
-use futures::{Async, Poll, Stream};
-use std::cell::Cell;
-use std::rc::Rc;
->>>>>>> 7769590f
 use tower::ServiceExt;
 use tower_service::*;
-use tower_test::mock;
+use tower_test::{assert_request_eq, mock};
 
 type Error = Box<dyn std::error::Error + Send + Sync>;
 
