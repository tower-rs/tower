# 0.3.2

<<<<<<< HEAD
- Clarify subtlety around cloning and readiness in the `Service` docs.
- Remove `S: Sized` bound from the `Service` implementation for `&mut S`.
- Improve `poll_ready` examples in the `Service` docs.
=======
- **all**: new functions const when possible ([#760])
- **documentation**: Clarify subtlety around cloning and readiness in the `Service` docs. ([#622])
- **documentation**: service: Call inner.poll_ready() in docs when cloning inner ([#679])

[#760]: https://github.com/tower-rs/tower/pull/760
[#622]: https://github.com/tower-rs/tower/pull/662
[#679]: https://github.com/tower-rs/tower/pull/679
>>>>>>> d21cdbf0

# 0.3.1 (November 29, 2019)

- Improve example in `Service` docs. ([#510])

[#510]: https://github.com/tower-rs/tower/pull/510

# 0.3.0 (November 29, 2019)

- Update to `futures 0.3`.
- Update documentation for `std::future::Future`.

# 0.3.0-alpha.2 (September 30, 2019)

- Documentation fixes.

# 0.3.0-alpha.1 (Aug 20, 2019)

* Switch to `std::future::Future`

# 0.2.0 (Dec 12, 2018)

* Change `Service`'s `Request` associated type to be a generic instead.
  * Before:

    ```rust
    impl Service for Client {
        type Request = HttpRequest;
        type Response = HttpResponse;
        // ...
    }
    ```
  * After:

    ```rust
    impl Service<HttpRequest> for Client {
        type Response = HttpResponse;
        // ...
    }
    ```
* Remove `NewService`, use `tower_util::MakeService` instead.
* Remove `Service::ready` and `Ready`, use `tower_util::ServiceExt` instead.

# 0.1.0 (Aug 9, 2018)

* Initial release<|MERGE_RESOLUTION|>--- conflicted
+++ resolved
@@ -1,10 +1,5 @@
 # 0.3.2
 
-<<<<<<< HEAD
-- Clarify subtlety around cloning and readiness in the `Service` docs.
-- Remove `S: Sized` bound from the `Service` implementation for `&mut S`.
-- Improve `poll_ready` examples in the `Service` docs.
-=======
 - **all**: new functions const when possible ([#760])
 - **documentation**: Clarify subtlety around cloning and readiness in the `Service` docs. ([#622])
 - **documentation**: service: Call inner.poll_ready() in docs when cloning inner ([#679])
@@ -12,7 +7,6 @@
 [#760]: https://github.com/tower-rs/tower/pull/760
 [#622]: https://github.com/tower-rs/tower/pull/662
 [#679]: https://github.com/tower-rs/tower/pull/679
->>>>>>> d21cdbf0
 
 # 0.3.1 (November 29, 2019)
 
