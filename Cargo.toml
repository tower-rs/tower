[workspace]

members = [
  "tower",
  "tower-layer",
<<<<<<< HEAD
  "tower-limit",
  "tower-load",
  "tower-load-shed",
  "tower-ready-cache",
  "tower-reconnect",
  "tower-retry",
  "tower-steer",
=======
>>>>>>> 81cfbab1
  "tower-service",
  "tower-test",
]<|MERGE_RESOLUTION|>--- conflicted
+++ resolved
@@ -3,16 +3,6 @@
 members = [
   "tower",
   "tower-layer",
-<<<<<<< HEAD
-  "tower-limit",
-  "tower-load",
-  "tower-load-shed",
-  "tower-ready-cache",
-  "tower-reconnect",
-  "tower-retry",
-  "tower-steer",
-=======
->>>>>>> 81cfbab1
   "tower-service",
   "tower-test",
 ]