--- conflicted
+++ resolved
@@ -1,41 +1,3 @@
-<<<<<<< HEAD
-[package]
-name = "tower"
-version = "0.1.0"
-authors = ["Carl Lerche <me@carllerche.com>"]
-license = "MIT"
-readme = "README.md"
-repository = "https://github.com/tower-rs/tower"
-publish = false
-description = """
-Tower is a library of modular and reusable components for building robust
-clients and servers.
-"""
-categories = ["asynchronous", "network-programming"]
-keywords = ["io", "async", "non-blocking", "futures", "service"]
-
-[dependencies]
-futures = "0.1"
-tower-layer = { version = "0.1", path = "tower-layer" }
-tower-service = { version = "0.2", path = "tower-service" }
-tower-util = { version = "0.1", path = "tower-util" }
-
-[dev-dependencies]
-tower-in-flight-limit = { version = "0.1", path = "tower-in-flight-limit" }
-tower-rate-limit = { version = "0.1", path = "tower-rate-limit" }
-tower-reconnect = { version = "0.1", path = "tower-reconnect" }
-tower-retry = { version = "0.1", path = "tower-retry" }
-tower-buffer = { version = "0.1", path = "tower-buffer" }
-tower-hyper = { git = "https://github.com/tower-rs/tower-hyper" }
-tokio-tcp = "0.1"
-hyper = "0.12"
-log = "0.4.1"
-env_logger = { version = "0.5.3", default-features = false }
-tokio-timer = "0.1"
-futures-cpupool = "0.1"
-
-=======
->>>>>>> fd54e47b
 [workspace]
 
 members = [
