--- conflicted
+++ resolved
@@ -6,12 +6,7 @@
   "tower-buffer",
   "tower-discover",
   "tower-filter",
-<<<<<<< HEAD
   "tower-hedge",
-  "tower-in-flight-limit",
-  "tower-mock",
-=======
->>>>>>> 979c1399
   "tower-layer",
   "tower-limit",
   "tower-load-shed",
