--- conflicted
+++ resolved
@@ -9,23 +9,17 @@
 - **util**: Add `ServiceExt::map_future`. ([#542])
 - **util**: Make combinators implement `Debug` in more cases
 - `tracing` is now only pulled in for the features that need it.
-<<<<<<< HEAD
-- **steer**: `Steer` now implements `Clone`.
+- **util**: Add `option_layer` to convert an `Option<Layer>` into a `Layer`. ([#555])
+- **builder**: Add `ServiceBuilder::option_layer` to optionally add a layer. ([#555])
 - **spawn-ready**: SpawnReady now propagates the current `tracing` span to
   spawned tasks ([#557])
-
-[#542]: https://github.com/tower-rs/tower/pull/542
-[#557]: https://github.com/tower-rs/tower/pull/557
-=======
-- **util**: Add `option_layer` to convert an `Option<Layer>` into a `Layer`. ([#555])
-- **builder**: Add `ServiceBuilder::option_layer` to optionally add a layer. ([#555])
-- **steer**: `Steer` now implements `Clone
+- **steer**: `Steer` now implements `Clone`.
 - **make**: Added `Shared` which lets you implement `MakeService` by cloning a
   service.
 
 [#542]: https://github.com/tower-rs/tower/pull/542
 [#555]: https://github.com/tower-rs/tower/pull/555
->>>>>>> f90f518f
+[#557]: https://github.com/tower-rs/tower/pull/557
 
 # 0.4.4 (January 20, 2021)
 
@@ -45,7 +39,6 @@
 [#532]: https://github.com/tower-rs/tower/pull/532
 [#535]: https://github.com/tower-rs/tower/pull/535
 [#538]: https://github.com/tower-rs/tower/pull/538
->>>>>>> master
 
 # 0.4.3 (January 13, 2021)
 
