--- conflicted
+++ resolved
@@ -7,11 +7,8 @@
 # Unreleased
 
 - **util**: Add `ServiceExt::map_future`. ([#542])
-<<<<<<< HEAD
-- Make combinators implement `Debug` in more cases
-=======
+- **util**: Make combinators implement `Debug` in more cases
 - `tracing` is now only pulled in for the features that need it.
->>>>>>> 02b67313
 
 [#542]: https://github.com/tower-rs/tower/pull/542
 
