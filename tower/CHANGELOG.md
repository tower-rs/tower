--- conflicted
+++ resolved
@@ -9,12 +9,9 @@
 - **builder**: Add `ServiceBuilder::layer_fn` to add a layer built from a function.
 - **builder**: Add `ServiceBuilder::map_future` for transforming the futures produced
   by a service.
-<<<<<<< HEAD
 - **builder**: Add `ServiceBuilder::service_fn` for applying `Layer`s to an
   async function using `util::service_fn`.
-=======
 - **util**: Add example for `service_fn`.
->>>>>>> 9948f256
 
 # 0.4.5 (February 10, 2021)
 
