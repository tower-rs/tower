--- conflicted
+++ resolved
@@ -49,11 +49,7 @@
     M: Service<Target>,
 {
     /// Lazily connect and reconnect to a [`Service`].
-<<<<<<< HEAD
-    pub const fn new<S, Request>(mk_service: M, target: Target) -> Self {
-=======
-    pub fn new(mk_service: M, target: Target) -> Self {
->>>>>>> 032d17f6
+    pub const fn new(mk_service: M, target: Target) -> Self {
         Reconnect {
             mk_service,
             state: State::Idle,
@@ -63,7 +59,7 @@
     }
 
     /// Reconnect to a already connected [`Service`].
-    pub fn with_connection(init_conn: M::Response, mk_service: M, target: Target) -> Self {
+    pub const fn with_connection(init_conn: M::Response, mk_service: M, target: Target) -> Self {
         Reconnect {
             mk_service,
             state: State::Connected(init_conn),
