--- conflicted
+++ resolved
@@ -428,31 +428,17 @@
 {
     type Output = Result<(K, S, CancelRx), PendingError<K, S::Error>>;
 
-<<<<<<< HEAD
     fn poll(mut self: Pin<&mut Self>, cx: &mut Context<'_>) -> Poll<Self::Output> {
+        let this = self.project();
         // Before checking whether the service is ready, check to see whether
         // readiness has been canceled.
-        let CancelRx(cancel) = self.cancel.as_mut().expect("polled after complete");
+        let CancelRx(cancel) = this.cancel.as_mut().expect("polled after complete");
         if cancel.canceled.load(Ordering::SeqCst) {
-            let key = self.key.take().expect("polled after complete");
-            return Err(PendingError::Canceled(key)).into();
-        }
-
-        // If readiness hasn't been canceled, check to see whether the service
-        // is ready.
-        match self
-=======
-    fn poll(self: Pin<&mut Self>, cx: &mut Context<'_>) -> Poll<Self::Output> {
-        let this = self.project();
-        let mut fut = this.cancel.as_mut().expect("polled after complete");
-        if let Poll::Ready(r) = Pin::new(&mut fut).poll(cx) {
-            assert!(r.is_ok(), "cancel sender lost");
             let key = this.key.take().expect("polled after complete");
             return Err(PendingError::Canceled(key)).into();
         }
 
         match this
->>>>>>> 22b6fc74
             .ready
             .as_mut()
             .expect("polled after ready")
@@ -461,7 +447,7 @@
             Poll::Pending => {
                 // Before returning Pending, register interest in cancelation so
                 // that this future is polled again if the state changes.
-                let CancelRx(cancel) = self.cancel.as_mut().expect("polled after complete");
+                let CancelRx(cancel) = this.cancel.as_mut().expect("polled after complete");
                 cancel.waker.register(cx.waker());
                 // Because both the cancel receiver and cancel sender are held
                 // by the `ReadyCache` (i.e., on a single task), then it must
