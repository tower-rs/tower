--- conflicted
+++ resolved
@@ -331,9 +331,6 @@
         self.layer(crate::util::MapResponseLayer::new(f))
     }
 
-<<<<<<< HEAD
-    /// Returns the underlying `Layer` implementation.
-=======
     /// Map one error type to another.
     #[cfg(feature = "util")]
     pub fn map_err<F>(self, f: F) -> ServiceBuilder<Stack<crate::util::MapErrLayer<F>, L>> {
@@ -357,23 +354,16 @@
         self.layer(crate::util::ThenLayer::new(f))
     }
 
-
-    /// Obtains the underlying `Layer` implementation.
->>>>>>> bef0ade3
+    /// Returns the underlying `Layer` implementation.
     pub fn into_inner(self) -> L {
         self.layer
     }
 
-<<<<<<< HEAD
     /// Wrap the service `S` with the middleware provided by this
     /// `ServiceBuilder`'s [`Layer`]s, returning a new `Service`.
     ///
     /// [`Layer`]: crate::Layer
-    pub fn service<S>(self, service: S) -> L::Service
-=======
-    /// Wrap the service `S` with the layers.
     pub fn service<S>(&self, service: S) -> L::Service
->>>>>>> bef0ade3
     where
         L: Layer<S>,
     {
