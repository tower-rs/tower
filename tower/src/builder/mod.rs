//! Builder types to compose layers and services

mod service;

pub use self::service::{LayeredMakeService, ServiceFuture};

use crate::{
    buffer::BufferLayer,
    limit::{concurrency::ConcurrencyLimitLayer, rate::RateLimitLayer},
    load_shed::LoadShedLayer,
    retry::RetryLayer,
    timeout::TimeoutLayer,
};

use tower_layer::Layer;
use tower_service::Service;
<<<<<<< HEAD
use tower_util::layer::{Identity, Stack};
use tower_util::MakeService;
=======
use tower_util::{
    layer::{Chain, Identity},
    MakeService,
};
>>>>>>> b42a3658

use std::time::Duration;

pub(super) type Error = Box<dyn std::error::Error + Send + Sync>;

/// Declaratively construct Service values.
///
/// `ServiceBuilder` provides a [builder-like interface][builder] for composing
/// layers and a connection, where the latter is modeled by a `MakeService`. The
/// builder produces either a new `Service` or `MakeService`,
/// depending on whether `service` or `make_service` is called.
///
/// # Services and MakeServices
///
/// - A [`Service`](tower_service::Service) is a trait representing an
///   asynchronous function of a request to a response. It is similar to `async
///   fn(Request) -> Result<Response, Error>`.
///
/// - A [`MakeService`](tower_util::MakeService) is a trait creating specific
///   instances of a `Service`
///
/// # Service
///
/// A `Service` is typically bound to a single transport, such as a TCP
/// connection.  It defines how _all_ inbound or outbound requests are handled
/// by that connection.
///
/// # MakeService
///
/// Since a `Service` is bound to a single connection, a `MakeService` allows
/// for the creation of _new_ `Service`s that'll be bound to _different_
/// different connections.  This is useful for servers, as they require the
/// ability to accept new connections.
///
/// Resources that need to be shared by all `Service`s can be put into a
/// `MakeService`, and then passed to individual `Service`s when `make_service`
/// is called.
///
/// [builder]: https://doc.rust-lang.org/1.0.0/style/ownership/builders.html
///
/// # Order
///
/// The order in which layers are added impacts how requests are handled. Layers
/// that are added first will be called with the request first. The argument to
/// `service` or `make_service` will be last to see the request.
///
/// ```
/// # use tower::Service;
/// # use tower::builder::ServiceBuilder;
/// # fn dox<T>(my_service: T)
/// # where T: Service<()> + Send + 'static,
/// # T::Future: Send,
/// # T::Error: Into<Box<::std::error::Error + Send + Sync>>,
/// # {
/// ServiceBuilder::new()
///     .buffer(100)
///     .concurrency_limit(10)
///     .service(my_service)
/// # ;
/// # }
/// ```
///
/// In the above example, the buffer layer receives the request first followed
/// by `concurrency_limit`. `buffer` enables up to 100 request to be in-flight
/// **on top of** the requests that have already been forwarded to the next
/// layer. Combined with `concurrency_limit`, this allows up to 110 requests to be
/// in-flight.
///
/// ```
/// # use tower::Service;
/// # use tower::builder::ServiceBuilder;
/// # fn dox<T>(my_service: T)
/// # where T: Service<()> + Send + 'static,
/// # T::Future: Send,
/// # T::Error: Into<Box<::std::error::Error + Send + Sync>>,
/// # {
/// ServiceBuilder::new()
///     .concurrency_limit(10)
///     .buffer(100)
///     .service(my_service)
/// # ;
/// # }
/// ```
///
/// The above example is similar, but the order of layers is reversed. Now,
/// `concurrency_limit` applies first and only allows 10 requests to be in-flight
/// total.
///
/// # Examples
///
/// A MakeService stack with a single layer:
///
/// ```rust
/// # extern crate tower;
/// # extern crate tower_limit;
/// # extern crate futures;
/// # extern crate void;
/// # use void::Void;
/// # use tower::Service;
/// # use tower::builder::ServiceBuilder;
/// # use tower_limit::concurrency::ConcurrencyLimitLayer;
/// # use futures::{Poll, future::{self, FutureResult}};
/// # #[derive(Debug)]
/// # struct MyMakeService;
/// # impl Service<()> for MyMakeService {
/// #    type Response = MyService;
/// #    type Error = Void;
/// #    type Future = FutureResult<Self::Response, Self::Error>;
/// #    fn poll_ready(&mut self) -> Poll<(), Self::Error> {
/// #        Ok(().into())
/// #    }
/// #    fn call(&mut self, _: ()) -> Self::Future {
/// #        future::ok(MyService)
/// #    }
/// # }
/// # #[derive(Debug)]
/// # struct MyService;
/// # impl Service<()> for MyService {
/// #    type Response = ();
/// #    type Error = Void;
/// #    type Future = FutureResult<Self::Response, Self::Error>;
/// #    fn poll_ready(&mut self) -> Poll<(), Self::Error> {
/// #        Ok(().into())
/// #    }
/// #    fn call(&mut self, _: ()) -> Self::Future {
/// #        future::ok(())
/// #    }
/// # }
/// ServiceBuilder::new()
///     .concurrency_limit(5)
///     .make_service(MyMakeService);
/// ```
///
/// A `Service` stack with a single layer:
///
/// ```
/// # extern crate tower;
/// # extern crate tower_limit;
/// # extern crate futures;
/// # extern crate void;
/// # use void::Void;
/// # use tower::Service;
/// # use tower::builder::ServiceBuilder;
/// # use tower_limit::concurrency::ConcurrencyLimitLayer;
/// # use futures::{Poll, future::{self, FutureResult}};
/// # #[derive(Debug)]
/// # struct MyService;
/// # impl Service<()> for MyService {
/// #    type Response = ();
/// #    type Error = Void;
/// #    type Future = FutureResult<Self::Response, Self::Error>;
/// #    fn poll_ready(&mut self) -> Poll<(), Self::Error> {
/// #        Ok(().into())
/// #    }
/// #    fn call(&mut self, _: ()) -> Self::Future {
/// #        future::ok(())
/// #    }
/// # }
/// ServiceBuilder::new()
///     .concurrency_limit(5)
///     .service(MyService);
/// ```
///
/// A `Service` stack with _multiple_ layers that contain rate limiting,
/// in-flight request limits, and a channel-backed, clonable `Service`:
///
/// ```
/// # extern crate tower;
/// # extern crate futures;
/// # extern crate void;
/// # use void::Void;
/// # use tower::Service;
/// # use tower::builder::ServiceBuilder;
/// # use std::time::Duration;
/// # use futures::{Poll, future::{self, FutureResult}};
/// # #[derive(Debug)]
/// # struct MyService;
/// # impl Service<()> for MyService {
/// #    type Response = ();
/// #    type Error = Void;
/// #    type Future = FutureResult<Self::Response, Self::Error>;
/// #    fn poll_ready(&mut self) -> Poll<(), Self::Error> {
/// #        Ok(().into())
/// #    }
/// #    fn call(&mut self, _: ()) -> Self::Future {
/// #        future::ok(())
/// #    }
/// # }
/// ServiceBuilder::new()
///     .buffer(5)
///     .concurrency_limit(5)
///     .rate_limit(5, Duration::from_secs(1))
///     .service(MyService);
/// ```
#[derive(Debug)]
pub struct ServiceBuilder<L> {
    layer: L,
}

impl ServiceBuilder<Identity> {
    /// Create a new `ServiceBuilder` from a `MakeService`.
    pub fn new() -> Self {
        ServiceBuilder {
            layer: Identity::new(),
        }
    }
}

impl<L> ServiceBuilder<L> {
    /// Layer a new layer `T` onto the `ServiceBuilder`.
    pub fn layer<T>(self, layer: T) -> ServiceBuilder<Stack<T, L>> {
        ServiceBuilder {
            layer: Stack::new(layer, self.layer),
        }
    }

    /// Buffer requests when when the next layer is out of capacity.
    pub fn buffer(self, bound: usize) -> ServiceBuilder<Stack<BufferLayer, L>> {
        self.layer(BufferLayer::new(bound))
    }

    /// Limit the max number of in-flight requests.
    ///
    /// A request is in-flight from the time the request is received until the
    /// response future completes. This includes the time spent in the next
    /// layers.
    pub fn concurrency_limit(self, max: usize) -> ServiceBuilder<Stack<ConcurrencyLimitLayer, L>> {
        self.layer(ConcurrencyLimitLayer::new(max))
    }

    /// Drop requests when the next layer is unable to respond to requests.
    ///
    /// Usually, when a layer or service does not have capacity to process a
    /// request (i.e., `poll_ready` returns `NotReady`), the caller waits until
    /// capacity becomes available.
    ///
    /// `load_shed` immediately responds with an error when the next layer is
    /// out of capacity.
    pub fn load_shed(self) -> ServiceBuilder<Stack<LoadShedLayer, L>> {
        self.layer(LoadShedLayer::new())
    }

    /// Limit requests to at most `num` per the given duration
    pub fn rate_limit(self, num: u64, per: Duration) -> ServiceBuilder<Stack<RateLimitLayer, L>> {
        self.layer(RateLimitLayer::new(num, per))
    }

    /// Retry failed requests.
    ///
    /// `policy` must implement [`Policy`].
    ///
    /// [`Policy`]: ../retry/trait.Policy.html
    pub fn retry<P>(self, policy: P) -> ServiceBuilder<Stack<RetryLayer<P>, L>> {
        self.layer(RetryLayer::new(policy))
    }

    /// Fail requests that take longer than `timeout`.
    ///
    /// If the next layer takes more than `timeout` to respond to a request,
    /// processing is terminated and an error is returned.
    pub fn timeout(self, timeout: Duration) -> ServiceBuilder<Stack<TimeoutLayer, L>> {
        self.layer(TimeoutLayer::new(timeout))
    }

    /// Create a `LayeredMakeService` from the composed layers and transport `MakeService`.
    pub fn make_service<M, Target, Request>(self, mk: M) -> LayeredMakeService<M, L, Request>
    where
        M: MakeService<Target, Request>,
    {
        LayeredMakeService::new(mk, self.layer)
    }

    /// Wrap the service `S` with the layers.
    pub fn service<S, Request>(self, service: S) -> Result<L::Service, L::LayerError>
    where
        L: Layer<S, Request>,
        S: Service<Request>,
    {
        self.layer.layer(service)
    }
}<|MERGE_RESOLUTION|>--- conflicted
+++ resolved
@@ -14,15 +14,10 @@
 
 use tower_layer::Layer;
 use tower_service::Service;
-<<<<<<< HEAD
-use tower_util::layer::{Identity, Stack};
-use tower_util::MakeService;
-=======
 use tower_util::{
-    layer::{Chain, Identity},
+    layer::{Identity, Stack},
     MakeService,
 };
->>>>>>> b42a3658
 
 use std::time::Duration;
 
