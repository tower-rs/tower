//! Builder types to compose layers and services

mod service;

pub use self::service::{LayeredMakeService, ServiceFuture};

<<<<<<< HEAD
use crate::{
    buffer::BufferLayer,
    filter::FilterLayer,
    limit::{concurrency::ConcurrencyLimitLayer, rate::RateLimitLayer},
    load_shed::LoadShedLayer,
    retry::RetryLayer,
    timeout::TimeoutLayer,
};
=======
use buffer::BufferLayer;
use limit::concurrency::ConcurrencyLimitLayer;
use limit::rate::RateLimitLayer;
use load_shed::LoadShedLayer;
use retry::RetryLayer;
use timeout::TimeoutLayer;
>>>>>>> 7769590f

use tower_layer::Layer;
use tower_service::Service;
use tower_util::{
    layer::{Chain, Identity},
    MakeService,
};

use std::time::Duration;

pub(super) type Error = Box<dyn std::error::Error + Send + Sync>;

/// Declaratively construct Service values.
///
/// `ServiceBuilder` provides a [builder-like interface][builder] for composing
/// layers and a connection, where the latter is modeled by a `MakeService`. The
/// builder produces either a new `Service` or `MakeService`,
/// depending on whether `service` or `make_service` is called.
///
/// # Services and MakeServices
///
/// - A [`Service`](tower_service::Service) is a trait representing an
///   asynchronous function of a request to a response. It is similar to `async
///   fn(Request) -> Result<Response, Error>`.
///
/// - A [`MakeService`](tower_util::MakeService) is a trait creating specific
///   instances of a `Service`
///
/// # Service
///
/// A `Service` is typically bound to a single transport, such as a TCP
/// connection.  It defines how _all_ inbound or outbound requests are handled
/// by that connection.
///
/// # MakeService
///
/// Since a `Service` is bound to a single connection, a `MakeService` allows
/// for the creation of _new_ `Service`s that'll be bound to _different_
/// different connections.  This is useful for servers, as they require the
/// ability to accept new connections.
///
/// Resources that need to be shared by all `Service`s can be put into a
/// `MakeService`, and then passed to individual `Service`s when `make_service`
/// is called.
///
/// [builder]: https://doc.rust-lang.org/1.0.0/style/ownership/builders.html
///
/// # Order
///
/// The order in which layers are added impacts how requests are handled. Layers
/// that are added first will be called with the request first. The argument to
/// `service` or `make_service` will be last to see the request.
///
/// ```
/// # use tower::Service;
/// # use tower::builder::ServiceBuilder;
/// # fn dox<T>(my_service: T)
/// # where T: Service<()> + Send + 'static,
/// # T::Future: Send,
/// # T::Error: Into<Box<::std::error::Error + Send + Sync>>,
/// # {
/// ServiceBuilder::new()
///     .buffer(100)
///     .concurrency_limit(10)
///     .service(my_service)
/// # ;
/// # }
/// ```
///
/// In the above example, the buffer layer receives the request first followed
/// by `concurrency_limit`. `buffer` enables up to 100 request to be in-flight
/// **on top of** the requests that have already been forwarded to the next
/// layer. Combined with `concurrency_limit`, this allows up to 110 requests to be
/// in-flight.
///
/// ```
/// # use tower::Service;
/// # use tower::builder::ServiceBuilder;
/// # fn dox<T>(my_service: T)
/// # where T: Service<()> + Send + 'static,
/// # T::Future: Send,
/// # T::Error: Into<Box<::std::error::Error + Send + Sync>>,
/// # {
/// ServiceBuilder::new()
///     .concurrency_limit(10)
///     .buffer(100)
///     .service(my_service)
/// # ;
/// # }
/// ```
///
/// The above example is similar, but the order of layers is reversed. Now,
/// `concurrency_limit` applies first and only allows 10 requests to be in-flight
/// total.
///
/// # Examples
///
/// A MakeService stack with a single layer:
///
/// ```rust
/// # extern crate tower;
/// # extern crate tower_limit;
/// # extern crate futures;
/// # extern crate void;
/// # use void::Void;
/// # use tower::Service;
/// # use tower::builder::ServiceBuilder;
/// # use tower_limit::concurrency::ConcurrencyLimitLayer;
/// # use futures::{Poll, future::{self, FutureResult}};
/// # #[derive(Debug)]
/// # struct MyMakeService;
/// # impl Service<()> for MyMakeService {
/// #    type Response = MyService;
/// #    type Error = Void;
/// #    type Future = FutureResult<Self::Response, Self::Error>;
/// #    fn poll_ready(&mut self) -> Poll<(), Self::Error> {
/// #        Ok(().into())
/// #    }
/// #    fn call(&mut self, _: ()) -> Self::Future {
/// #        future::ok(MyService)
/// #    }
/// # }
/// # #[derive(Debug)]
/// # struct MyService;
/// # impl Service<()> for MyService {
/// #    type Response = ();
/// #    type Error = Void;
/// #    type Future = FutureResult<Self::Response, Self::Error>;
/// #    fn poll_ready(&mut self) -> Poll<(), Self::Error> {
/// #        Ok(().into())
/// #    }
/// #    fn call(&mut self, _: ()) -> Self::Future {
/// #        future::ok(())
/// #    }
/// # }
/// ServiceBuilder::new()
///     .concurrency_limit(5)
///     .make_service(MyMakeService);
/// ```
///
/// A `Service` stack with a single layer:
///
/// ```
/// # extern crate tower;
/// # extern crate tower_limit;
/// # extern crate futures;
/// # extern crate void;
/// # use void::Void;
/// # use tower::Service;
/// # use tower::builder::ServiceBuilder;
/// # use tower_limit::concurrency::ConcurrencyLimitLayer;
/// # use futures::{Poll, future::{self, FutureResult}};
/// # #[derive(Debug)]
/// # struct MyService;
/// # impl Service<()> for MyService {
/// #    type Response = ();
/// #    type Error = Void;
/// #    type Future = FutureResult<Self::Response, Self::Error>;
/// #    fn poll_ready(&mut self) -> Poll<(), Self::Error> {
/// #        Ok(().into())
/// #    }
/// #    fn call(&mut self, _: ()) -> Self::Future {
/// #        future::ok(())
/// #    }
/// # }
/// ServiceBuilder::new()
///     .concurrency_limit(5)
///     .service(MyService);
/// ```
///
/// A `Service` stack with _multiple_ layers that contain rate limiting,
/// in-flight request limits, and a channel-backed, clonable `Service`:
///
/// ```
/// # extern crate tower;
/// # extern crate futures;
/// # extern crate void;
/// # use void::Void;
/// # use tower::Service;
/// # use tower::builder::ServiceBuilder;
/// # use std::time::Duration;
/// # use futures::{Poll, future::{self, FutureResult}};
/// # #[derive(Debug)]
/// # struct MyService;
/// # impl Service<()> for MyService {
/// #    type Response = ();
/// #    type Error = Void;
/// #    type Future = FutureResult<Self::Response, Self::Error>;
/// #    fn poll_ready(&mut self) -> Poll<(), Self::Error> {
/// #        Ok(().into())
/// #    }
/// #    fn call(&mut self, _: ()) -> Self::Future {
/// #        future::ok(())
/// #    }
/// # }
/// ServiceBuilder::new()
///     .buffer(5)
///     .concurrency_limit(5)
///     .rate_limit(5, Duration::from_secs(1))
///     .service(MyService);
/// ```
#[derive(Debug)]
pub struct ServiceBuilder<L> {
    layer: L,
}

impl ServiceBuilder<Identity> {
    /// Create a new `ServiceBuilder` from a `MakeService`.
    pub fn new() -> Self {
        ServiceBuilder {
            layer: Identity::new(),
        }
    }
}

impl<L> ServiceBuilder<L> {
    /// Layer a new layer `T` onto the `ServiceBuilder`.
    pub fn layer<T>(self, layer: T) -> ServiceBuilder<Chain<T, L>> {
        ServiceBuilder {
            layer: Chain::new(layer, self.layer),
        }
    }

    /// Buffer requests when when the next layer is out of capacity.
    pub fn buffer(self, bound: usize) -> ServiceBuilder<Chain<BufferLayer, L>> {
        self.layer(BufferLayer::new(bound))
    }

    /// Limit the max number of in-flight requests.
    ///
    /// A request is in-flight from the time the request is received until the
    /// response future completes. This includes the time spent in the next
    /// layers.
    pub fn concurrency_limit(self, max: usize) -> ServiceBuilder<Chain<ConcurrencyLimitLayer, L>> {
        self.layer(ConcurrencyLimitLayer::new(max))
    }

    /// Drop requests when the next layer is unable to respond to requests.
    ///
    /// Usually, when a layer or service does not have capacity to process a
    /// request (i.e., `poll_ready` returns `NotReady`), the caller waits until
    /// capacity becomes available.
    ///
    /// `load_shed` immediately responds with an error when the next layer is
    /// out of capacity.
    pub fn load_shed(self) -> ServiceBuilder<Chain<LoadShedLayer, L>> {
        self.layer(LoadShedLayer::new())
    }

    /// Limit requests to at most `num` per the given duration
    pub fn rate_limit(self, num: u64, per: Duration) -> ServiceBuilder<Chain<RateLimitLayer, L>> {
        self.layer(RateLimitLayer::new(num, per))
    }

    /// Retry failed requests.
    ///
    /// `policy` must implement [`Policy`].
    ///
    /// [`Policy`]: ../retry/trait.Policy.html
    pub fn retry<P>(self, policy: P) -> ServiceBuilder<Chain<RetryLayer<P>, L>> {
        self.layer(RetryLayer::new(policy))
    }

    /// Fail requests that take longer than `timeout`.
    ///
    /// If the next layer takes more than `timeout` to respond to a request,
    /// processing is terminated and an error is returned.
    pub fn timeout(self, timeout: Duration) -> ServiceBuilder<Chain<TimeoutLayer, L>> {
        self.layer(TimeoutLayer::new(timeout))
    }

    /// Create a `LayeredMakeService` from the composed layers and transport `MakeService`.
    pub fn make_service<M, Target, Request>(self, mk: M) -> LayeredMakeService<M, L, Request>
    where
        M: MakeService<Target, Request>,
    {
        LayeredMakeService::new(mk, self.layer)
    }

    /// Wrap the service `S` with the layers.
    pub fn service<S, Request>(self, service: S) -> Result<L::Service, L::LayerError>
    where
        L: Layer<S, Request>,
        S: Service<Request>,
    {
        self.layer.layer(service)
    }
}<|MERGE_RESOLUTION|>--- conflicted
+++ resolved
@@ -4,23 +4,13 @@
 
 pub use self::service::{LayeredMakeService, ServiceFuture};
 
-<<<<<<< HEAD
 use crate::{
     buffer::BufferLayer,
-    filter::FilterLayer,
     limit::{concurrency::ConcurrencyLimitLayer, rate::RateLimitLayer},
     load_shed::LoadShedLayer,
     retry::RetryLayer,
     timeout::TimeoutLayer,
 };
-=======
-use buffer::BufferLayer;
-use limit::concurrency::ConcurrencyLimitLayer;
-use limit::rate::RateLimitLayer;
-use load_shed::LoadShedLayer;
-use retry::RetryLayer;
-use timeout::TimeoutLayer;
->>>>>>> 7769590f
 
 use tower_layer::Layer;
 use tower_service::Service;
