--- conflicted
+++ resolved
@@ -229,7 +229,6 @@
         self.layer(crate::util::MapErrLayer::new(f))
     }
 
-<<<<<<< HEAD
     /// Apply a function after the service, regardless of whether the future
     /// succeeds or fails.
     ///
@@ -247,8 +246,7 @@
         self.layer(crate::util::ThenLayer::new(f))
     }
 
-=======
->>>>>>> d0fde833
+
     /// Obtains the underlying `Layer` implementation.
     pub fn into_inner(self) -> L {
         self.layer
