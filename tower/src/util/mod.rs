--- conflicted
+++ resolved
@@ -17,12 +17,8 @@
 pub use self::{
     boxed::{BoxService, UnsyncBoxService},
     either::Either,
-<<<<<<< HEAD
+    future_service::{future_service, FutureService},
     map_err::{MapErr, MapErrLayer},
-=======
-    future_service::{future_service, FutureService},
-    map_err::{MapErr, MapErrFuture, MapErrLayer},
->>>>>>> a43f6200
     map_request::{MapRequest, MapRequestLayer},
     map_response::{MapResponse, MapResponseLayer},
     oneshot::Oneshot,
