//! Various utility types and functions that are generally with Tower.

mod boxed;
mod call_all;
mod either;
<<<<<<< HEAD
=======
mod future_service;
mod map;
>>>>>>> 0ede7c33
mod map_err;
mod map_request;
mod map_response;
mod oneshot;
mod optional;
mod ready;
mod service_fn;
mod try_map_request;

pub use self::{
    boxed::{BoxService, UnsyncBoxService},
    either::Either,
<<<<<<< HEAD
    map_err::{MapErr, MapErrFuture, MapErrLayer},
    map_request::{MapRequest, MapRequestLayer},
    map_response::{MapResponse, MapResponseFuture, MapResponseLayer},
=======
    future_service::{future_service, FutureService},
    map::{MapRequest, MapRequestLayer, MapResponse, MapResponseLayer},
    map_err::{MapErr, MapErrLayer},
    map_ok::{MapOk, MapOkLayer},
>>>>>>> 0ede7c33
    oneshot::Oneshot,
    optional::Optional,
    ready::{Ready, ReadyAnd, ReadyOneshot},
    service_fn::{service_fn, ServiceFn},
    try_map_request::{TryMapRequest, TryMapRequestLayer},
};

pub use self::call_all::{CallAll, CallAllUnordered};

pub mod error {
    //! Error types

    pub use super::optional::error as optional;
}

pub mod future {
    //! Future types

    pub use super::optional::future as optional;
}

/// An extension trait for `Service`s that provides a variety of convenient
/// adapters
pub trait ServiceExt<Request>: tower_service::Service<Request> {
    /// Resolves when the service is ready to accept a request.
    #[deprecated(since = "0.3.1", note = "prefer `ready_and` which yields the service")]
    fn ready(&mut self) -> Ready<'_, Self, Request>
    where
        Self: Sized,
    {
        #[allow(deprecated)]
        Ready::new(self)
    }

    /// Yields a mutable reference to the service when it is ready to accept a request.
    fn ready_and(&mut self) -> ReadyAnd<'_, Self, Request>
    where
        Self: Sized,
    {
        ReadyAnd::new(self)
    }

    /// Yields the service when it is ready to accept a request.
    fn ready_oneshot(self) -> ReadyOneshot<Self, Request>
    where
        Self: Sized,
    {
        ReadyOneshot::new(self)
    }

    /// Consume this `Service`, calling with the providing request once it is ready.
    fn oneshot(self, req: Request) -> Oneshot<Self, Request>
    where
        Self: Sized,
    {
        Oneshot::new(self, req)
    }

    /// Process all requests from the given `Stream`, and produce a `Stream` of their responses.
    ///
    /// This is essentially `Stream<Item = Request>` + `Self` => `Stream<Item = Response>`. See the
    /// documentation for [`CallAll`](struct.CallAll.html) for details.
    fn call_all<S>(self, reqs: S) -> CallAll<Self, S>
    where
        Self: Sized,
        Self::Error: Into<crate::BoxError>,
        S: futures_core::Stream<Item = Request>,
    {
        CallAll::new(self, reqs)
    }

    /// Maps this service's response value to a different value. This does not
    /// alter the behaviour of the [`poll_ready`] method.
    ///
    /// This method can be used to change the [`Response`] type of the service
    /// into a different type. It is similar to the [`Result::map`]
    /// method. You can use this method to chain along a computation once the
    /// services response has been resolved.
    ///
    /// [`Response`]: crate::Service::Response
    /// [`poll_ready`]: crate::Service::poll_ready
    ///
    /// # Example
    /// ```
    /// # use std::task::{Poll, Context};
    /// # use tower::{Service, ServiceExt};
    /// #
    /// # struct DatabaseService;
    /// # impl DatabaseService {
    /// #   fn new(address: &str) -> Self {
    /// #       DatabaseService
    /// #   }
    /// # }
    /// #
    /// # struct Record {
    /// #   pub name: String,
    /// #   pub age: u16
    /// # }
    /// #
    /// # impl Service<u32> for DatabaseService {
    /// #   type Response = Record;
    /// #   type Error = u8;
    /// #   type Future = futures_util::future::Ready<Result<Record, u8>>;
    /// #
    /// #   fn poll_ready(&mut self, cx: &mut Context<'_>) -> Poll<Result<(), Self::Error>> {
    /// #       Poll::Ready(Ok(()))
    /// #   }
    /// #
    /// #   fn call(&mut self, request: u32) -> Self::Future {
    /// #       futures_util::future::ready(Ok(Record { name: "Jack".into(), age: 32 }))
    /// #   }
    /// # }
    /// #
    /// # fn main() {
    /// #    async {
    /// // A service returning Result<Record, _>
    /// let service = DatabaseService::new("127.0.0.1:8080");
    ///
    /// // Map the response into a new response
    /// let mut new_service = service.map_response(|record| record.name);
    ///
    /// // Call the new service
    /// let id = 13;
    /// let name = new_service.call(id).await.unwrap();
    /// #    };
    /// # }
    /// ```
    fn map_response<F, Response>(self, f: F) -> MapResponse<Self, F>
    where
        Self: Sized,
        F: FnOnce(Self::Response) -> Response + Clone,
    {
        MapResponse::new(self, f)
    }

    /// Maps this services's error value to a different value. This does not
    /// alter the behaviour of the [`poll_ready`] method.
    ///
    /// This method can be used to change the [`Error`] type of the service
    /// into a different type. It is similar to the [`Result::map_err`] method.
    ///
    /// [`Error`]: crate::Service::Error
    /// [`poll_ready`]: crate::Service::poll_ready
    ///
    /// # Example
    /// ```
    /// # use std::task::{Poll, Context};
    /// # use tower::{Service, ServiceExt};
    /// #
    /// # struct DatabaseService;
    /// # impl DatabaseService {
    /// #   fn new(address: &str) -> Self {
    /// #       DatabaseService
    /// #   }
    /// # }
    /// #
    /// # struct Error {
    /// #   pub code: u32,
    /// #   pub message: String
    /// # }
    /// #
    /// # impl Service<u32> for DatabaseService {
    /// #   type Response = String;
    /// #   type Error = Error;
    /// #   type Future = futures_util::future::Ready<Result<String, Error>>;
    /// #
    /// #   fn poll_ready(&mut self, cx: &mut Context<'_>) -> Poll<Result<(), Self::Error>> {
    /// #       Poll::Ready(Ok(()))
    /// #   }
    /// #
    /// #   fn call(&mut self, request: u32) -> Self::Future {
    /// #       futures_util::future::ready(Ok(String::new()))
    /// #   }
    /// # }
    /// #
    /// # fn main() {
    /// #   async {
    /// // A service returning Result<_, Error>
    /// let service = DatabaseService::new("127.0.0.1:8080");
    ///
    /// // Map the error to a new error
    /// let mut new_service = service.map_err(|err| err.code);
    ///
    /// // Call the new service
    /// let id = 13;
    /// let code = new_service.call(id).await.unwrap_err();
    /// #   };
    /// # }
    /// ```
    fn map_err<F, Error>(self, f: F) -> MapErr<Self, F>
    where
        Self: Sized,
        F: FnOnce(Self::Error) -> Error + Clone,
    {
        MapErr::new(self, f)
    }

    /// Composes a function *in front of* the service.
    ///
    /// This adapter produces a new service that passes each value through the
    /// given function `f` before sending it to `self`.
    ///
    /// # Example
    /// ```
    /// # use std::convert::TryFrom;
    /// # use std::task::{Poll, Context};
    /// # use tower::{Service, ServiceExt};
    /// #
    /// # struct DatabaseService;
    /// # impl DatabaseService {
    /// #   fn new(address: &str) -> Self {
    /// #       DatabaseService
    /// #   }
    /// # }
    /// #
    /// # impl Service<String> for DatabaseService {
    /// #   type Response = String;
    /// #   type Error = u8;
    /// #   type Future = futures_util::future::Ready<Result<String, u8>>;
    /// #
    /// #   fn poll_ready(&mut self, cx: &mut Context<'_>) -> Poll<Result<(), Self::Error>> {
    /// #       Poll::Ready(Ok(()))
    /// #   }
    /// #
    /// #   fn call(&mut self, request: String) -> Self::Future {
    /// #       futures_util::future::ready(Ok(String::new()))
    /// #   }
    /// # }
    /// #
    /// # fn main() {
    /// #   async {
    /// // A service taking a String as a request
    /// let service = DatabaseService::new("127.0.0.1:8080");
    ///
    /// // Map the request to a new request
    /// let mut new_service = service.map_request(|id: u32| id.to_string());
    ///
    /// // Call the new service
    /// let id = 13;
    /// let response = new_service.call(id).await;
    /// #    };
    /// # }
    /// ```
    fn map_request<F, NewRequest>(self, f: F) -> MapRequest<Self, F>
    where
        Self: Sized,
        F: FnMut(NewRequest) -> Request + Clone,
    {
        MapRequest::new(self, f)
    }

    /// Composes a fallible function *in front of* the service.
    ///
    /// This adapter produces a new service that passes each value through the
    /// given function `f` before sending it to `self`.
    ///
    /// # Example
    /// ```
    /// # use std::convert::TryFrom;
    /// # use std::task::{Poll, Context};
    /// # use tower::{Service, ServiceExt};
    /// #
    /// # struct DatabaseService;
    /// # impl DatabaseService {
    /// #   fn new(address: &str) -> Self {
    /// #       DatabaseService
    /// #   }
    /// # }
    /// #
    /// # enum DbError {
    /// #   Parse(std::num::ParseIntError)
    /// # }
    /// #
    /// # impl Service<u32> for DatabaseService {
    /// #   type Response = String;
    /// #   type Error = DbError;
    /// #   type Future = futures_util::future::Ready<Result<String, DbError>>;
    /// #
    /// #   fn poll_ready(&mut self, cx: &mut Context<'_>) -> Poll<Result<(), Self::Error>> {
    /// #       Poll::Ready(Ok(()))
    /// #   }
    /// #
    /// #   fn call(&mut self, request: u32) -> Self::Future {
    /// #       futures_util::future::ready(Ok(String::new()))
    /// #   }
    /// # }
    /// #
    /// # fn main() {
    /// #    async {
    /// // A service taking a u32 as a request and returning Result<_, DbError>
    /// let service = DatabaseService::new("127.0.0.1:8080");
    ///
    /// // Fallibly map the request to a new request
    /// let mut new_service = service
    ///     .try_map_request(|id_str: &str| id_str.parse().map_err(DbError::Parse));
    ///
    /// // Call the new service
    /// let id = "13";
    /// let response = new_service.call(id).await;
    /// #    };
    /// # }
    /// ```
    fn try_map_request<F, NewRequest>(self, f: F) -> TryMapRequest<Self, F>
    where
        Self: Sized,
        F: FnMut(NewRequest) -> Result<Request, Self::Error>,
    {
        TryMapRequest::new(self, f)
    }
}

impl<T: ?Sized, Request> ServiceExt<Request> for T where T: tower_service::Service<Request> {}<|MERGE_RESOLUTION|>--- conflicted
+++ resolved
@@ -3,11 +3,8 @@
 mod boxed;
 mod call_all;
 mod either;
-<<<<<<< HEAD
-=======
+
 mod future_service;
-mod map;
->>>>>>> 0ede7c33
 mod map_err;
 mod map_request;
 mod map_response;
@@ -20,16 +17,10 @@
 pub use self::{
     boxed::{BoxService, UnsyncBoxService},
     either::Either,
-<<<<<<< HEAD
+    future_service::{future_service, FutureService},
     map_err::{MapErr, MapErrFuture, MapErrLayer},
     map_request::{MapRequest, MapRequestLayer},
     map_response::{MapResponse, MapResponseFuture, MapResponseLayer},
-=======
-    future_service::{future_service, FutureService},
-    map::{MapRequest, MapRequestLayer, MapResponse, MapResponseLayer},
-    map_err::{MapErr, MapErrLayer},
-    map_ok::{MapOk, MapOkLayer},
->>>>>>> 0ede7c33
     oneshot::Oneshot,
     optional::Optional,
     ready::{Ready, ReadyAnd, ReadyOneshot},
