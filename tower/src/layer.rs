//! A collection of `Layer` based tower services

pub use tower_buffer::BufferLayer;
pub use tower_filter::FilterLayer;
pub use tower_in_flight_limit::InFlightLimitLayer;
pub use tower_load_shed::LoadShedLayer;
pub use tower_rate_limit::RateLimitLayer;
pub use tower_retry::RetryLayer;
<<<<<<< HEAD

use tower_layer::Layer;
use tower_util::layer::Chain;

/// An extension trait for `Layer`'s that provides a variety of convenient
/// adapters.
pub trait LayerExt<S, Request>: Layer<S, Request> {
    /// Return a new `Layer` instance that applies both `self` and
    /// `middleware` to services being wrapped.
    ///
    /// This defines a middleware stack.
    fn chain<T>(self, middleware: T) -> Chain<Self, T>
    where
        T: Layer<Self::Service, Request>,
        Self: Sized,
    {
        Chain::new(self, middleware)
    }
}

impl<T, S, Request> LayerExt<S, Request> for T where T: Layer<S, Request> {}
=======
pub use tower_timeout::TimeoutLayer;
>>>>>>> da4e22c8
<|MERGE_RESOLUTION|>--- conflicted
+++ resolved
@@ -6,7 +6,7 @@
 pub use tower_load_shed::LoadShedLayer;
 pub use tower_rate_limit::RateLimitLayer;
 pub use tower_retry::RetryLayer;
-<<<<<<< HEAD
+pub use tower_timeout::TimeoutLayer;
 
 use tower_layer::Layer;
 use tower_util::layer::Chain;
@@ -27,7 +27,4 @@
     }
 }
 
-impl<T, S, Request> LayerExt<S, Request> for T where T: Layer<S, Request> {}
-=======
-pub use tower_timeout::TimeoutLayer;
->>>>>>> da4e22c8
+impl<T, S, Request> LayerExt<S, Request> for T where T: Layer<S, Request> {}