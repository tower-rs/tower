[package]
name = "tower"
version = "0.1.0"
authors = ["Carl Lerche <me@carllerche.com>"]
license = "MIT"
readme = "README.md"
repository = "https://github.com/tower-rs/tower"
publish = false
description = """
Tower is a library of modular and reusable components for building robust
clients and servers.
"""
categories = ["asynchronous", "network-programming"]
keywords = ["io", "async", "non-blocking", "futures", "service"]

[dependencies]
<<<<<<< HEAD
=======
futures = "0.1"
tower-service = "0.2.0"
tower-service-util = { version = "0.1.0", path = "../tower-service-util", features = ["io", "either"] }

[dev-dependencies]
tower-service = "0.2.0"
>>>>>>> 92f4a0cb
futures = "0.1"
tower-service = "0.2"
tower-layer = { version = "0.1", path = "../tower-layer" }
tower-util = { version = "0.1", path = "../tower-util" }

[dev-dependencies]
tower-in-flight-limit = { version = "0.1", path = "../tower-in-flight-limit" }
tower-rate-limit = { version = "0.1", path = "../tower-rate-limit" }
tower-reconnect = { version = "0.1", path = "../tower-reconnect" }
tower-retry = { version = "0.1", path = "../tower-retry" }
tower-buffer = { version = "0.1", path = "../tower-buffer" }
tower-hyper = { git = "https://github.com/tower-rs/tower-hyper" }
tokio-tcp = "0.1"
hyper = "0.12"
log = "0.4.1"
tokio = "0.1"
env_logger = { version = "0.5.3", default-features = false }
tokio-timer = "0.1"
futures-cpupool = "0.1"
tokio-mock-task = "0.1"<|MERGE_RESOLUTION|>--- conflicted
+++ resolved
@@ -14,27 +14,21 @@
 keywords = ["io", "async", "non-blocking", "futures", "service"]
 
 [dependencies]
-<<<<<<< HEAD
-=======
 futures = "0.1"
 tower-service = "0.2.0"
+tower-layer = { version = "0.1", path = "../tower-layer" }
 tower-service-util = { version = "0.1.0", path = "../tower-service-util", features = ["io", "either"] }
 
 [dev-dependencies]
-tower-service = "0.2.0"
->>>>>>> 92f4a0cb
 futures = "0.1"
 tower-service = "0.2"
-tower-layer = { version = "0.1", path = "../tower-layer" }
-tower-util = { version = "0.1", path = "../tower-util" }
-
-[dev-dependencies]
 tower-in-flight-limit = { version = "0.1", path = "../tower-in-flight-limit" }
 tower-rate-limit = { version = "0.1", path = "../tower-rate-limit" }
 tower-reconnect = { version = "0.1", path = "../tower-reconnect" }
 tower-retry = { version = "0.1", path = "../tower-retry" }
 tower-buffer = { version = "0.1", path = "../tower-buffer" }
 tower-hyper = { git = "https://github.com/tower-rs/tower-hyper" }
+tower-layer = { version = "0.1", path = "../tower-layer" }
 tokio-tcp = "0.1"
 hyper = "0.12"
 log = "0.4.1"
