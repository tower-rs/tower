--- conflicted
+++ resolved
@@ -76,15 +76,10 @@
 slab = { version = "0.4", optional = true }
 tokio = { version = "1", optional = true, features = ["sync"] }
 tokio-stream = { version = "0.1.0", optional = true }
-<<<<<<< HEAD
 tokio-util = { version = "0.7.0", default-features = false, optional = true }
-tracing = { version = "0.1.2", optional = true }
-=======
-tokio-util = { version = "0.6.3", default-features = false, optional = true }
 tracing = { version = "0.1.2", default-features = false, features = ["std"], optional = true }
 pin-project = { version = "1", optional = true }
 pin-project-lite = { version = "0.2.7", optional = true }
->>>>>>> 2f50b49f
 
 [dev-dependencies]
 futures = "0.3"
