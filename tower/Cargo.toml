--- conflicted
+++ resolved
@@ -91,10 +91,7 @@
 tracing-subscriber = { version = "0.3", default-features = false, features = ["fmt", "ansi"] }
 http = "0.2"
 lazy_static = "1.4.0"
-<<<<<<< HEAD
-=======
 rand = { version = "0.8", features = ["small_rng"] }
->>>>>>> e0558266
 quickcheck = "1"
 
 [package.metadata.docs.rs]
