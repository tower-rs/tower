--- conflicted
+++ resolved
@@ -48,11 +48,7 @@
     S: Service,
     I: Instrument<Handle, S::Response>,
 {
-<<<<<<< HEAD
-    pub fn new(service: S, instrument: I) -> Self {
-=======
     fn new(service: S, instrument: I) -> Self {
->>>>>>> 60eb55fd
         Self {
             service,
             instrument,
@@ -99,18 +95,12 @@
 
 // ===== impl WithPendingRequests =====
 
-impl<D: Discover> WithPendingRequests<D, NoInstrument> {
-    pub fn new(discover: D) -> Self {
-        Self::new_with_instrument(discover, NoInstrument)
-    }
-}
-
 impl<D, I> WithPendingRequests<D, I>
 where
     D: Discover,
     I: Instrument<Handle, D::Response>,
 {
-    pub fn new_with_instrument(discover: D, instrument: I) -> Self {
+    pub fn new(discover: D, instrument: I) -> Self {
         Self { discover, instrument }
     }
 }
@@ -147,7 +137,6 @@
         Arc::strong_count(&self.0)
     }
 }
-
 
 #[cfg(test)]
 mod tests {
