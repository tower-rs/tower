use futures::{Async, Poll};
use std::marker::PhantomData;
use std::sync::Arc;
use tower_discover::{Change, Discover};
use tower_service::Service;

use Load;
use super::{Measure, MeasureFuture, NoMeasure};

/// Expresses load based on the number of currently-pending requests.
#[derive(Debug)]
pub struct PendingRequests<S, M = NoMeasure>
where
    S: Service,
    M: Measure<Instrument, S::Response>,
{
    service: S,
    ref_count: RefCount,
    _p: PhantomData<M>,
}

/// Shared between instances of `PendingRequests` and `Instrument` to track active
/// references.
#[derive(Clone, Debug, Default)]
struct RefCount(Arc<()>);

/// Wraps `inner`'s services with `PendingRequests`.
#[derive(Debug)]
pub struct WithPendingRequests<D, M = NoMeasure>
where
    D: Discover,
    M: Measure<Instrument, D::Response>,
{
    discover: D,
    _p: PhantomData<M>,
}

/// Represents the number of currently-pending requests to a given service.
#[derive(Clone, Copy, Debug, Default, PartialOrd, PartialEq, Ord, Eq)]
pub struct Count(usize);

#[derive(Debug)]
pub struct Instrument(RefCount);

// ===== impl PendingRequests =====

impl<S: Service> PendingRequests<S, NoMeasure> {
    pub fn new(service: S) -> Self {
        Self {
            service,
            ref_count: RefCount::default(),
            _p: PhantomData,
        }
    }

    /// Configures the load metric to be determined with the provided measurement strategy.
    pub fn measured<M>(self) -> PendingRequests<S, M>
    where
        M: Measure<Instrument, S::Response>,
    {
        PendingRequests {
            service: self.service,
            ref_count: self.ref_count,
            _p: PhantomData,
        }
    }
}

impl<S, M> PendingRequests<S, M>
where
    S: Service,
    M: Measure<Instrument, S::Response>,
{
    fn instrument(&self) -> Instrument {
        Instrument(self.ref_count.clone())
    }
}

impl<S, M> Load for PendingRequests<S, M>
where
    S: Service,
    M: Measure<Instrument, S::Response>,
{
    type Metric = Count;

    fn load(&self) -> Count {
        // Count the number of references that aren't `self`.
        Count(self.ref_count.ref_count() - 1)
    }
}

impl<S, M> Service for PendingRequests<S, M>
where
    S: Service,
    M: Measure<Instrument, S::Response>,
{
    type Request = S::Request;
    type Response = M::Measured;
    type Error = S::Error;
    type Future = MeasureFuture<S::Future, M, Instrument>;

    fn poll_ready(&mut self) -> Poll<(), Self::Error> {
        self.service.poll_ready()
    }

    fn call(&mut self, req: Self::Request) -> Self::Future {
        MeasureFuture::new(self.instrument(), self.service.call(req))
    }
}

// ===== impl WithPendingRequests =====

impl<D> WithPendingRequests<D, NoMeasure>
where
    D: Discover,
{
    pub fn new(discover: D) -> Self {
        Self {
            discover,
            _p: PhantomData,
        }
    }

<<<<<<< HEAD
    pub fn measured<M>(self) -> WithPendingRequests<D, M>
=======
    pub fn measure<M>(self) -> WithPendingRequests<D, M>
>>>>>>> b837d367
    where
        M: Measure<Instrument, D::Response>,
    {
        WithPendingRequests {
            discover: self.discover,
            _p: PhantomData,
        }
    }
}

impl<D, M> Discover for WithPendingRequests<D, M>
where
    D: Discover,
    M: Measure<Instrument, D::Response>,
{
    type Key = D::Key;
    type Request = D::Request;
    type Response = M::Measured;
    type Error = D::Error;
    type Service = PendingRequests<D::Service, M>;
    type DiscoverError = D::DiscoverError;

    /// Yields the next discovery change set.
    fn poll(&mut self) -> Poll<Change<D::Key, Self::Service>, D::DiscoverError> {
        use self::Change::*;

        let change = match try_ready!(self.discover.poll()) {
            Insert(k, svc) => Insert(k, PendingRequests::new(svc).measured()),
            Remove(k) => Remove(k),
        };

        Ok(Async::Ready(change))
    }
}

// ==== RefCount ====

impl RefCount {
    pub fn ref_count(&self) -> usize {
        Arc::strong_count(&self.0)
    }
}


#[cfg(test)]
mod tests {
    use futures::{Future, Poll, future};
    use super::*;

    struct Svc;
    impl Service for Svc {
        type Request = ();
        type Response = ();
        type Error = ();
        type Future = future::FutureResult<(), ()>;

        fn poll_ready(&mut self) -> Poll<(), ()> {
            Ok(().into())
        }

        fn call(&mut self, (): ()) -> Self::Future {
            future::ok(())
        }
    }

    #[test]
    fn default() {
        let mut svc = PendingRequests::new(Svc);
        assert_eq!(svc.load(), Count(0));

        let rsp0 = svc.call(());
        assert_eq!(svc.load(), Count(1));

        let rsp1 = svc.call(());
        assert_eq!(svc.load(), Count(2));

        let () = rsp0.wait().unwrap();
        assert_eq!(svc.load(), Count(1));

        let () = rsp1.wait().unwrap();
        assert_eq!(svc.load(), Count(0));
    }

    #[test]
    fn measured() {
        struct IntoInstrument;
        impl Measure<Instrument, ()> for IntoInstrument {
            type Measured = Instrument;
            fn measure(i: Instrument, (): ()) -> Instrument {
                i
            }
        }

        let mut svc = PendingRequests::new(Svc).measured::<IntoInstrument>();
        assert_eq!(svc.load(), Count(0));

        let rsp = svc.call(());
        assert_eq!(svc.load(), Count(1));
        let i0 = rsp.wait().unwrap();
        assert_eq!(svc.load(), Count(1));

        let rsp = svc.call(());
        assert_eq!(svc.load(), Count(2));
        let i1 = rsp.wait().unwrap();
        assert_eq!(svc.load(), Count(2));

        drop(i1);
        assert_eq!(svc.load(), Count(1));

        drop(i0);
        assert_eq!(svc.load(), Count(0));
    }
}<|MERGE_RESOLUTION|>--- conflicted
+++ resolved
@@ -121,11 +121,7 @@
         }
     }
 
-<<<<<<< HEAD
     pub fn measured<M>(self) -> WithPendingRequests<D, M>
-=======
-    pub fn measure<M>(self) -> WithPendingRequests<D, M>
->>>>>>> b837d367
     where
         M: Measure<Instrument, D::Response>,
     {
