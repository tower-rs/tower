--- conflicted
+++ resolved
@@ -15,11 +15,7 @@
 {
     service: S,
     ref_count: RefCount,
-<<<<<<< HEAD
-    _p: PhantomData<I>,
-=======
     instrument: I,
->>>>>>> 3191946f
 }
 
 /// Shared between instances of `PendingRequests` and `Handle` to track active
@@ -35,11 +31,7 @@
     I: Instrument<Handle, D::Response>,
 {
     discover: D,
-<<<<<<< HEAD
-    _p: PhantomData<I>,
-=======
     instrument: I,
->>>>>>> 3191946f
 }
 
 /// Represents the number of currently-pending requests to a given service.
@@ -61,33 +53,9 @@
             service,
             instrument,
             ref_count: RefCount::default(),
-<<<<<<< HEAD
-            _p: PhantomData,
-        }
-    }
-
-    /// Configures the load metric to be determined with the provided instrumentment strategy.
-    pub fn with_instrument<I>(self) -> PendingRequests<S, I>
-    where
-        I: Instrument<Handle, S::Response>,
-    {
-        PendingRequests {
-            service: self.service,
-            ref_count: self.ref_count,
-            _p: PhantomData,
-=======
->>>>>>> 3191946f
-        }
-    }
-
-<<<<<<< HEAD
-impl<S, I> PendingRequests<S, I>
-where
-    S: Service,
-    I: Instrument<Handle, S::Response>,
-{
-=======
->>>>>>> 3191946f
+        }
+    }
+
     fn handle(&self) -> Handle {
         Handle(self.ref_count.clone())
     }
@@ -133,16 +101,6 @@
     }
 }
 
-<<<<<<< HEAD
-    pub fn with_instrument<I>(self) -> WithPendingRequests<D, I>
-    where
-        I: Instrument<Handle, D::Response>,
-    {
-        WithPendingRequests {
-            discover: self.discover,
-            _p: PhantomData,
-        }
-=======
 impl<D, I> WithPendingRequests<D, I>
 where
     D: Discover,
@@ -150,7 +108,6 @@
 {
     pub fn new_with_instrument(discover: D, instrument: I) -> Self {
         Self { discover, instrument }
->>>>>>> 3191946f
     }
 }
 
