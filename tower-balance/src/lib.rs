--- conflicted
+++ resolved
@@ -11,12 +11,8 @@
 
 use futures::{Async, Future, Poll};
 use indexmap::IndexMap;
-<<<<<<< HEAD
 use std::{fmt, error};
-=======
->>>>>>> 9352fc41
 use std::marker::PhantomData;
-use std::{error, fmt};
 use tower_discover::Discover;
 use tower_service::Service;
 
