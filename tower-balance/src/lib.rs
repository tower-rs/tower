#![deny(dead_code)]

#[macro_use]
extern crate futures;
#[macro_use]
extern crate log;
extern crate indexmap;
#[cfg(test)]
extern crate quickcheck;
extern crate rand;
extern crate tower_discover;
extern crate tower_service;

use futures::{Async, Future, Poll};
use indexmap::IndexMap;
use std::marker::PhantomData;
use std::{error, fmt};
use tower_discover::Discover;
use tower_service::Service;

pub mod choose;
pub mod load;

pub use choose::Choose;
pub use load::Load;

/// Chooses services using the [Power of Two Choices][p2c].
///
/// This configuration is prefered when a load metric is known.
///
/// As described in the [Finagle Guide][finagle]:
/// > The algorithm randomly picks two services from the set of ready endpoints and selects
/// > the least loaded of the two. By repeatedly using this strategy, we can expect a
/// > manageable upper bound on the maximum load of any server.
/// >
/// > The maximum load variance between any two servers is bound by `ln(ln(n))` where `n`
/// > is the number of servers in the cluster.
///
/// [finagle]: https://twitter.github.io/finagle/guide/Clients.html#power-of-two-choices-p2c-least-loaded
/// [p2c]: http://www.eecs.harvard.edu/~michaelm/postscripts/handbook2001.pdf
pub fn power_of_two_choices<D>(loaded: D) -> Balance<D, choose::PowerOfTwoChoices>
where
    D: Discover,
    D::Service: Load,
<<<<<<< HEAD
    <D::Service as Load>::Metric: PartialOrd + fmt::Debug,
    R: Rng,
=======
    <D::Service as Load>::Metric: PartialOrd,
>>>>>>> 58b8078f
{
    Balance::new(loaded, choose::PowerOfTwoChoices::default())
}

/// Attempts to choose services sequentially.
///
/// This configuration is prefered when no load metric is known.
pub fn round_robin<D: Discover>(discover: D) -> Balance<D, choose::RoundRobin> {
    Balance::new(discover, choose::RoundRobin::default())
}

/// Balances requests across a set of inner services.
#[derive(Debug)]
pub struct Balance<D: Discover, C> {
    /// Provides endpoints from service discovery.
    discover: D,

    /// Determines which endpoint is ready to be used next.
    choose: C,

    /// Holds an index into `ready`, indicating the service that has been chosen to
    /// dispatch the next request.
    chosen_ready_index: Option<usize>,

    /// Holds an index into `ready`, indicating the service that dispatched the last
    /// request.
    dispatched_ready_index: Option<usize>,

    /// Holds all possibly-available endpoints (i.e. from `discover`).
    ready: IndexMap<D::Key, D::Service>,

    /// Newly-added endpoints that have not yet become ready.
    not_ready: IndexMap<D::Key, D::Service>,
}

/// Error produced by `Balance`
#[derive(Debug)]
pub enum Error<T, U> {
    Inner(T),
    Balance(U),
    NotReady,
}

pub struct ResponseFuture<F: Future, E>(F, PhantomData<E>);

// ===== impl Balance =====

impl<D, C> Balance<D, C>
where
    D: Discover,
    C: Choose<D::Key, D::Service>,
{
    /// Creates a new balancer.
    pub fn new(discover: D, choose: C) -> Self {
        Self {
            discover,
            choose,
            chosen_ready_index: None,
            dispatched_ready_index: None,
            ready: IndexMap::default(),
            not_ready: IndexMap::default(),
        }
    }

    /// Returns true iff there are ready services.
    ///
    /// This is not authoritative and is only useful after `poll_ready` has been called.
    pub fn is_ready(&self) -> bool {
        !self.ready.is_empty()
    }

    /// Returns true iff there are no ready services.
    ///
    /// This is not authoritative and is only useful after `poll_ready` has been called.
    pub fn is_not_ready(&self) -> bool {
        self.ready.is_empty()
    }

    /// Counts the number of services considered to be ready.
    ///
    /// This is not authoritative and is only useful after `poll_ready` has been called.
    pub fn num_ready(&self) -> usize {
        self.ready.len()
    }

    /// Counts the number of services not considered to be ready.
    ///
    /// This is not authoritative and is only useful after `poll_ready` has been called.
    pub fn num_not_ready(&self) -> usize {
        self.not_ready.len()
    }

    /// Polls `discover` for updates, adding new items to `not_ready`.
    ///
    /// Removals may alter the order of either `ready` or `not_ready`.
    fn update_from_discover(&mut self)
        -> Result<(), Error<<D::Service as Service>::Error, D::DiscoverError>>
    {
        debug!("updating from discover");
        use tower_discover::Change::*;

        while let Async::Ready(change) = self.discover.poll().map_err(Error::Balance)? {
            match change {
                Insert(key, mut svc) => {
                    // If the `Insert`ed service is a duplicate of a service already
                    // in the ready list, remove the ready service first. The new
                    // service will then be inserted into the not-ready list.
                    self.ready.remove(&key);

                    self.not_ready.insert(key, svc);
                }

                Remove(key) => {
                    let _ejected = match self.ready.remove(&key) {
                        None => self.not_ready.remove(&key),
                        Some(s) => Some(s),
                    };
                    // XXX is it safe to just drop the Service? Or do we need some sort of
                    // graceful teardown?
                }
            }
        }

        Ok(())
    }

    /// Calls `poll_ready` on all services in `not_ready`.
    ///
    /// When `poll_ready` returns ready, the service is removed from `not_ready` and inserted
    /// into `ready`, potentially altering the order of `ready` and/or `not_ready`.
    fn promote_to_ready(&mut self)
        -> Result<(), Error<<D::Service as Service>::Error, D::DiscoverError>>
    {
        let n = self.not_ready.len();
        if n == 0 {
            trace!("promoting to ready: not_ready is empty, skipping.");
            return Ok(());
        }

        debug!("promoting to ready: {}", n);
        // Iterate through the not-ready endpoints from right to left to prevent removals
        // from reordering services in a way that could prevent a service from being polled.
        for idx in (0..n).rev() {
            let is_ready = {
                let (_, svc) = self.not_ready
                    .get_index_mut(idx)
                    .expect("invalid not_ready index");;
                svc.poll_ready().map_err(Error::Inner)?.is_ready()
            };
            trace!("not_ready[{:?}]: is_ready={:?};", idx, is_ready);
            if is_ready {
                debug!("not_ready[{:?}]: promoting to ready", idx);
                let (key, svc) = self.not_ready
                    .swap_remove_index(idx)
                    .expect("invalid not_ready index");
                self.ready.insert(key, svc);
            } else {
                debug!("not_ready[{:?}]: not promoting to ready", idx);
            }
        }

        debug!("promoting to ready: done");

        Ok(())
    }

    /// Polls a `ready` service or moves it to `not_ready`.
    ///
    /// If the service exists in `ready` and does not poll as ready, it is moved to
    /// `not_ready`, potentially altering the order of `ready` and/or `not_ready`.
    fn poll_ready_index(&mut self, idx: usize)
        -> Option<Poll<(), Error<<D::Service as Service>::Error, D::DiscoverError>>>
    {
        match self.ready.get_index_mut(idx) {
            None => return None,
            Some((_, svc)) => {
                match svc.poll_ready() {
                    Ok(Async::Ready(())) => return Some(Ok(Async::Ready(()))),
                    Err(e) => return Some(Err(Error::Inner(e))),
                    Ok(Async::NotReady) => {}
                }
            }
        }

        let (key, svc) = self.ready.swap_remove_index(idx).expect("invalid ready index");
        self.not_ready.insert(key, svc);
        Some(Ok(Async::NotReady))
    }

    /// Chooses the next service to which a request will be dispatched.
    ///
    /// Ensures that .
    fn choose_and_poll_ready(&mut self)
        -> Poll<(), Error<<D::Service as Service>::Error, D::DiscoverError>>
    {
        loop {
            let n = self.ready.len();
            debug!("choosing from {} replicas", n);
            let idx = match n {
                0 => return Ok(Async::NotReady),
                1 => 0,
                _ => {
                    let replicas = choose::replicas(&self.ready).expect("too few replicas");
                    self.choose.choose(replicas)
                }
            };

            // XXX Should we handle per-endpoint errors?
            if self.poll_ready_index(idx).expect("invalid ready index")?.is_ready() {
                self.chosen_ready_index = Some(idx);
                return Ok(Async::Ready(()));
            }
        }
    }
}

impl<D, C> Service for Balance<D, C>
where
    D: Discover,
    C: Choose<D::Key, D::Service>,
{
    type Request = <D::Service as Service>::Request;
    type Response = <D::Service as Service>::Response;
    type Error = Error<<D::Service as Service>::Error, D::DiscoverError>;
    type Future = ResponseFuture<<D::Service as Service>::Future, D::DiscoverError>;

    /// Prepares the balancer to process a request.
    ///
    /// When `Async::Ready` is returned, `chosen_ready_index` is set with a valid index
    /// into `ready` referring to a `Service` that is ready to disptach a request.
    fn poll_ready(&mut self) -> Poll<(), Self::Error> {
        // Clear before `ready` is altered.
        self.chosen_ready_index = None;

        // Before `ready` is altered, check the readiness of the last-used service, moving it
        // to `not_ready` if appropriate.
        if let Some(idx) = self.dispatched_ready_index.take() {
            // XXX Should we handle per-endpoint errors?
            self.poll_ready_index(idx).expect("invalid dispatched ready key")?;
        }

        // Update `not_ready` and `ready`.
        self.update_from_discover()?;
        self.promote_to_ready()?;

        // Choose the next service to be used by `call`.
        self.choose_and_poll_ready()
    }

    fn call(&mut self, request: Self::Request) -> Self::Future {
        let idx = self.chosen_ready_index.take().expect("not ready");
        let (_, svc) = self.ready.get_index_mut(idx).expect("invalid chosen ready index");
        self.dispatched_ready_index = Some(idx);

        let rsp = svc.call(request);
        ResponseFuture(rsp, PhantomData)
    }
}

// ===== impl ResponseFuture =====

impl<F: Future, E> Future for ResponseFuture<F, E> {
    type Item = F::Item;
    type Error = Error<F::Error, E>;

    fn poll(&mut self) -> Poll<Self::Item, Self::Error> {
        self.0.poll().map_err(Error::Inner)
    }
}


// ===== impl Error =====

impl<T, U> fmt::Display for Error<T, U>
where
    T: fmt::Display,
    U: fmt::Display,
{
    fn fmt(&self, f: &mut fmt::Formatter) -> fmt::Result {
        match *self {
            Error::Inner(ref why) => fmt::Display::fmt(why, f),
            Error::Balance(ref why) =>
                write!(f, "load balancing failed: {}", why),
            Error::NotReady => f.pad("not ready"),
        }
    }
}

impl<T, U> error::Error for Error<T, U>
where
    T: error::Error,
    U: error::Error,
{
    fn cause(&self) -> Option<&error::Error> {
        match *self {
            Error::Inner(ref why) => Some(why),
            Error::Balance(ref why) => Some(why),
            _ => None,
        }
    }

    fn description(&self) -> &str {
        match *self {
            Error::Inner(_) => "inner service error",
            Error::Balance(_) => "load balancing failed",
            Error::NotReady => "not ready",
        }
    }
}

#[cfg(test)]
mod tests {
    use futures::future;
    use quickcheck::*;
    use std::collections::VecDeque;
    use tower_discover::Change;

    use super::*;

    struct ReluctantDisco(VecDeque<Change<usize, ReluctantService>>);

    struct ReluctantService {
        polls_until_ready: usize,
    }

    impl Discover for ReluctantDisco {
        type Key = usize;
        type Request = ();
        type Response = ();
        type Error = ();
        type Service = ReluctantService;
        type DiscoverError = ();

        fn poll(&mut self) -> Poll<Change<Self::Key, Self::Service>, Self::DiscoverError> {
            let r = self.0.pop_front().map(Async::Ready).unwrap_or(Async::NotReady);
            debug!("polling disco: {:?}", r.is_ready());
            Ok(r)
        }
    }

    impl Service for ReluctantService {
        type Request = ();
        type Response = ();
        type Error = ();
        type Future = future::FutureResult<(), ()>;

        fn poll_ready(&mut self) -> Poll<(), ()> {
            if self.polls_until_ready == 0 {
                return Ok(Async::Ready(()));
            }

            self.polls_until_ready -= 1;
            return Ok(Async::NotReady);
        }

        fn call(&mut self, _: ()) -> Self::Future {
            future::ok(())
        }
    }

    quickcheck! {
        /// Creates a random number of services, each of which must be polled a random
        /// number of times before becoming ready. As the balancer is polled, ensure that
        /// it does not become ready prematurely and that services are promoted from
        /// not_ready to ready.
        fn poll_ready(service_tries: Vec<usize>) -> TestResult {
            // Stores the number of pending services after each poll_ready call.
            let mut pending_at = Vec::new();

            let disco = {
                let mut changes = VecDeque::new();
                for (i, n) in service_tries.iter().map(|n| *n).enumerate() {
                    for j in 0..n {
                        if j == pending_at.len() {
                            pending_at.push(1);
                        } else {
                            pending_at[j] += 1;
                        }
                    }

                    let s = ReluctantService { polls_until_ready: n };
                    changes.push_back(Change::Insert(i, s));
                }
                ReluctantDisco(changes)
            };
            pending_at.push(0);

            let mut balancer = Balance::new(disco, choose::RoundRobin::default());

            let services = service_tries.len();
            let mut next_pos = 0;
            for pending in pending_at.iter().map(|p| *p) {
                assert!(pending <= services);
                let ready = services - pending;

                match balancer.poll_ready() {
                    Err(_) => return TestResult::error("poll_ready failed"),
                    Ok(p) => {
                        if p.is_ready() != (ready > 0) {
                            return TestResult::failed();
                        }
                    }
                }

                if balancer.num_ready() != ready {
                    return TestResult::failed();
                }

                if balancer.num_not_ready() != pending {
                    return TestResult::failed();
                }

                if balancer.is_ready() != (ready > 0) {
                    return TestResult::failed();
                }
                if balancer.is_not_ready() != (ready == 0) {
                    return TestResult::failed();
                }

                if balancer.dispatched_ready_index.is_some() {
                    return TestResult::failed();
                }

                if ready == 0 {
                    if balancer.chosen_ready_index.is_some() {
                        return TestResult::failed();
                    }
                } else {
                    // Check that the round-robin chooser is doing its thing:
                    match balancer.chosen_ready_index {
                        None => return TestResult::failed(),
                        Some(idx) => {
                            if idx != next_pos  {
                                return TestResult::failed();
                            }
                        }
                    }

                    next_pos = (next_pos + 1) % ready;
                }
            }

            TestResult::passed()
        }
    }
}<|MERGE_RESOLUTION|>--- conflicted
+++ resolved
@@ -42,12 +42,7 @@
 where
     D: Discover,
     D::Service: Load,
-<<<<<<< HEAD
     <D::Service as Load>::Metric: PartialOrd + fmt::Debug,
-    R: Rng,
-=======
-    <D::Service as Load>::Metric: PartialOrd,
->>>>>>> 58b8078f
 {
     Balance::new(loaded, choose::PowerOfTwoChoices::default())
 }
