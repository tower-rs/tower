#![deny(dead_code)]

#[macro_use]
extern crate futures;
#[macro_use]
extern crate log;
extern crate indexmap;
#[cfg(test)]
extern crate quickcheck;
extern crate rand;
extern crate tower_discover;
extern crate tower_service;

use futures::{Async, Future, Poll};
use indexmap::IndexMap;
<<<<<<< HEAD
use rand::{rngs::SmallRng, SeedableRng};
=======
use std::{fmt, error};
>>>>>>> 01fd57c0
use std::marker::PhantomData;
use std::{error, fmt};
use tower_discover::Discover;
use tower_service::Service;

pub mod choose;
pub mod load;

pub use choose::Choose;
pub use load::Load;

<<<<<<< HEAD
=======
/// Chooses services using the [Power of Two Choices][p2c].
///
/// This configuration is prefered when a load metric is known.
///
/// As described in the [Finagle Guide][finagle]:
/// > The algorithm randomly picks two services from the set of ready endpoints and selects
/// > the least loaded of the two. By repeatedly using this strategy, we can expect a
/// > manageable upper bound on the maximum load of any server.
/// >
/// > The maximum load variance between any two servers is bound by `ln(ln(n))` where `n`
/// > is the number of servers in the cluster.
///
/// [finagle]: https://twitter.github.io/finagle/guide/Clients.html#power-of-two-choices-p2c-least-loaded
/// [p2c]: http://www.eecs.harvard.edu/~michaelm/postscripts/handbook2001.pdf
pub fn power_of_two_choices<D>(loaded: D) -> Balance<D, choose::PowerOfTwoChoices>
where
    D: Discover,
    D::Service: Load,
    <D::Service as Load>::Metric: PartialOrd,
{
    Balance::new(loaded, choose::PowerOfTwoChoices::default())
}

/// Attempts to choose services sequentially.
///
/// This configuration is prefered when no load metric is known.
pub fn round_robin<D: Discover>(discover: D) -> Balance<D, choose::RoundRobin> {
    Balance::new(discover, choose::RoundRobin::default())
}

>>>>>>> 01fd57c0
/// Balances requests across a set of inner services.
#[derive(Debug)]
pub struct Balance<D: Discover, C> {
    /// Provides endpoints from service discovery.
    discover: D,

    /// Determines which endpoint is ready to be used next.
    choose: C,

    /// Holds an index into `ready`, indicating the service that has been chosen to
    /// dispatch the next request.
    chosen_ready_index: Option<usize>,

    /// Holds an index into `ready`, indicating the service that dispatched the last
    /// request.
    dispatched_ready_index: Option<usize>,

    /// Holds all possibly-available endpoints (i.e. from `discover`).
    ready: IndexMap<D::Key, D::Service>,

    /// Newly-added endpoints that have not yet become ready.
    not_ready: IndexMap<D::Key, D::Service>,
}

/// Error produced by `Balance`
#[derive(Debug)]
pub enum Error<T, U> {
    Inner(T),
    Balance(U),
    NotReady,
}

pub struct ResponseFuture<F: Future, E>(F, PhantomData<E>);

// ===== impl Balance =====

impl<D> Balance<D, choose::PowerOfTwoChoices>
where
    D: Discover,
    D::Service: Load,
    <D::Service as Load>::Metric: PartialOrd,
{
    /// Chooses services using the [Power of Two Choices][p2c].
    ///
    /// This configuration is prefered when a load metric is known.
    ///
    /// As described in the [Finagle Guide][finagle]:
    ///
    /// > The algorithm randomly picks two services from the set of ready endpoints and
    /// > selects the least loaded of the two. By repeatedly using this strategy, we can
    /// > expect a manageable upper bound on the maximum load of any server.
    /// >
    /// > The maximum load variance between any two servers is bound by `ln(ln(n))` where
    /// > `n` is the number of servers in the cluster.
    ///
    /// [finagle]: https://twitter.github.io/finagle/guide/Clients.html#power-of-two-choices-p2c-least-loaded
    /// [p2c]: http://www.eecs.harvard.edu/~michaelm/postscripts/handbook2001.pdf
    pub fn p2c(discover: D) -> Self {
        Self::new(discover, choose::PowerOfTwoChoices::default())
    }

    /// Initializes a P2C load balancer from the provided randomization source.
    ///
    /// This may be preferable when an application instantiates many balancers.
    pub fn p2c_from_rng<R: rand::Rng>(
        discover: D,
        rng: &mut R,
    ) -> Result<Self, rand::Error> {
        let rng = SmallRng::from_rng(rng)?;
        Ok(Self::new(discover, choose::PowerOfTwoChoices::new(rng)))
    }
}

impl<D: Discover> Balance<D, choose::RoundRobin> {
    /// Attempts to choose services sequentially.
    ///
    /// This configuration is prefered when no load metric is known.
    pub fn round_robin(discover: D) -> Self {
        Self::new(discover, choose::RoundRobin::default())
    }
}

impl<D, C> Balance<D, C>
where
    D: Discover,
    C: Choose<D::Key, D::Service>,
{
    /// Creates a new balancer.
    pub fn new(discover: D, choose: C) -> Self {
        Self {
            discover,
            choose,
            chosen_ready_index: None,
            dispatched_ready_index: None,
            ready: IndexMap::default(),
            not_ready: IndexMap::default(),
        }
    }

    /// Returns true iff there are ready services.
    ///
    /// This is not authoritative and is only useful after `poll_ready` has been called.
    pub fn is_ready(&self) -> bool {
        !self.ready.is_empty()
    }

    /// Returns true iff there are no ready services.
    ///
    /// This is not authoritative and is only useful after `poll_ready` has been called.
    pub fn is_not_ready(&self) -> bool {
        self.ready.is_empty()
    }

    /// Counts the number of services considered to be ready.
    ///
    /// This is not authoritative and is only useful after `poll_ready` has been called.
    pub fn num_ready(&self) -> usize {
        self.ready.len()
    }

    /// Counts the number of services not considered to be ready.
    ///
    /// This is not authoritative and is only useful after `poll_ready` has been called.
    pub fn num_not_ready(&self) -> usize {
        self.not_ready.len()
    }

    /// Polls `discover` for updates, adding new items to `not_ready`.
    ///
    /// Removals may alter the order of either `ready` or `not_ready`.
    fn update_from_discover(
        &mut self,
    ) -> Result<(), Error<<D::Service as Service>::Error, D::DiscoverError>> {
        debug!("updating from discover");
        use tower_discover::Change::*;

        while let Async::Ready(change) = self.discover.poll().map_err(Error::Balance)? {
            match change {
                Insert(key, mut svc) => {
                    // If the `Insert`ed service is a duplicate of a service already
                    // in the ready list, remove the ready service first. The new
                    // service will then be inserted into the not-ready list.
                    self.ready.remove(&key);

                    self.not_ready.insert(key, svc);
                }

                Remove(key) => {
                    let _ejected = match self.ready.remove(&key) {
                        None => self.not_ready.remove(&key),
                        Some(s) => Some(s),
                    };
                    // XXX is it safe to just drop the Service? Or do we need some sort of
                    // graceful teardown?
                }
            }
        }

        Ok(())
    }

    /// Calls `poll_ready` on all services in `not_ready`.
    ///
    /// When `poll_ready` returns ready, the service is removed from `not_ready` and inserted
    /// into `ready`, potentially altering the order of `ready` and/or `not_ready`.
    fn promote_to_ready(
        &mut self,
    ) -> Result<(), Error<<D::Service as Service>::Error, D::DiscoverError>> {
        let n = self.not_ready.len();
        if n == 0 {
            trace!("promoting to ready: not_ready is empty, skipping.");
            return Ok(());
        }

        debug!("promoting to ready: {}", n);
        // Iterate through the not-ready endpoints from right to left to prevent removals
        // from reordering services in a way that could prevent a service from being polled.
        for idx in (0..n).rev() {
            let is_ready = {
                let (_, svc) = self
                    .not_ready
                    .get_index_mut(idx)
                    .expect("invalid not_ready index");
                svc.poll_ready().map_err(Error::Inner)?.is_ready()
            };
            trace!("not_ready[{:?}]: is_ready={:?};", idx, is_ready);
            if is_ready {
                debug!("not_ready[{:?}]: promoting to ready", idx);
                let (key, svc) = self
                    .not_ready
                    .swap_remove_index(idx)
                    .expect("invalid not_ready index");
                self.ready.insert(key, svc);
            } else {
                debug!("not_ready[{:?}]: not promoting to ready", idx);
            }
        }

        debug!("promoting to ready: done");

        Ok(())
    }

    /// Polls a `ready` service or moves it to `not_ready`.
    ///
    /// If the service exists in `ready` and does not poll as ready, it is moved to
    /// `not_ready`, potentially altering the order of `ready` and/or `not_ready`.
    fn poll_ready_index(
        &mut self,
        idx: usize,
    ) -> Option<Poll<(), Error<<D::Service as Service>::Error, D::DiscoverError>>> {
        match self.ready.get_index_mut(idx) {
            None => return None,
            Some((_, svc)) => match svc.poll_ready() {
                Ok(Async::Ready(())) => return Some(Ok(Async::Ready(()))),
                Err(e) => return Some(Err(Error::Inner(e))),
                Ok(Async::NotReady) => {}
            },
        }

        let (key, svc) = self
            .ready
            .swap_remove_index(idx)
            .expect("invalid ready index");
        self.not_ready.insert(key, svc);
        Some(Ok(Async::NotReady))
    }

    /// Chooses the next service to which a request will be dispatched.
    ///
    /// Ensures that .
    fn choose_and_poll_ready(
        &mut self,
    ) -> Poll<(), Error<<D::Service as Service>::Error, D::DiscoverError>> {
        loop {
            let n = self.ready.len();
            debug!("choosing from {} replicas", n);
            let idx = match n {
                0 => return Ok(Async::NotReady),
                1 => 0,
                _ => {
                    let replicas = choose::replicas(&self.ready).expect("too few replicas");
                    self.choose.choose(replicas)
                }
            };

            // XXX Should we handle per-endpoint errors?
            if self
                .poll_ready_index(idx)
                .expect("invalid ready index")?
                .is_ready()
            {
                self.chosen_ready_index = Some(idx);
                return Ok(Async::Ready(()));
            }
        }
    }
}

impl<D, C> Service for Balance<D, C>
where
    D: Discover,
    C: Choose<D::Key, D::Service>,
{
    type Request = <D::Service as Service>::Request;
    type Response = <D::Service as Service>::Response;
    type Error = Error<<D::Service as Service>::Error, D::DiscoverError>;
    type Future = ResponseFuture<<D::Service as Service>::Future, D::DiscoverError>;

    /// Prepares the balancer to process a request.
    ///
    /// When `Async::Ready` is returned, `chosen_ready_index` is set with a valid index
    /// into `ready` referring to a `Service` that is ready to disptach a request.
    fn poll_ready(&mut self) -> Poll<(), Self::Error> {
        // Clear before `ready` is altered.
        self.chosen_ready_index = None;

        // Before `ready` is altered, check the readiness of the last-used service, moving it
        // to `not_ready` if appropriate.
        if let Some(idx) = self.dispatched_ready_index.take() {
            // XXX Should we handle per-endpoint errors?
            self.poll_ready_index(idx)
                .expect("invalid dispatched ready key")?;
        }

        // Update `not_ready` and `ready`.
        self.update_from_discover()?;
        self.promote_to_ready()?;

        // Choose the next service to be used by `call`.
        self.choose_and_poll_ready()
    }

    fn call(&mut self, request: Self::Request) -> Self::Future {
        let idx = self.chosen_ready_index.take().expect("not ready");
        let (_, svc) = self
            .ready
            .get_index_mut(idx)
            .expect("invalid chosen ready index");
        self.dispatched_ready_index = Some(idx);

        let rsp = svc.call(request);
        ResponseFuture(rsp, PhantomData)
    }
}

// ===== impl ResponseFuture =====

impl<F: Future, E> Future for ResponseFuture<F, E> {
    type Item = F::Item;
    type Error = Error<F::Error, E>;

    fn poll(&mut self) -> Poll<Self::Item, Self::Error> {
        self.0.poll().map_err(Error::Inner)
    }
}

// ===== impl Error =====

impl<T, U> fmt::Display for Error<T, U>
where
    T: fmt::Display,
    U: fmt::Display,
{
    fn fmt(&self, f: &mut fmt::Formatter) -> fmt::Result {
        match *self {
            Error::Inner(ref why) => fmt::Display::fmt(why, f),
            Error::Balance(ref why) => write!(f, "load balancing failed: {}", why),
            Error::NotReady => f.pad("not ready"),
        }
    }
}

impl<T, U> error::Error for Error<T, U>
where
    T: error::Error,
    U: error::Error,
{
    fn cause(&self) -> Option<&error::Error> {
        match *self {
            Error::Inner(ref why) => Some(why),
            Error::Balance(ref why) => Some(why),
            _ => None,
        }
    }

    fn description(&self) -> &str {
        match *self {
            Error::Inner(_) => "inner service error",
            Error::Balance(_) => "load balancing failed",
            Error::NotReady => "not ready",
        }
    }
}

#[cfg(test)]
mod tests {
    use futures::future;
    use quickcheck::*;
    use std::collections::VecDeque;
    use tower_discover::Change;

    use super::*;

    struct ReluctantDisco(VecDeque<Change<usize, ReluctantService>>);

    struct ReluctantService {
        polls_until_ready: usize,
    }

    impl Discover for ReluctantDisco {
        type Key = usize;
        type Request = ();
        type Response = ();
        type Error = ();
        type Service = ReluctantService;
        type DiscoverError = ();

        fn poll(&mut self) -> Poll<Change<Self::Key, Self::Service>, Self::DiscoverError> {
            let r = self
                .0
                .pop_front()
                .map(Async::Ready)
                .unwrap_or(Async::NotReady);
            debug!("polling disco: {:?}", r.is_ready());
            Ok(r)
        }
    }

    impl Service for ReluctantService {
        type Request = ();
        type Response = ();
        type Error = ();
        type Future = future::FutureResult<(), ()>;

        fn poll_ready(&mut self) -> Poll<(), ()> {
            if self.polls_until_ready == 0 {
                return Ok(Async::Ready(()));
            }

            self.polls_until_ready -= 1;
            return Ok(Async::NotReady);
        }

        fn call(&mut self, _: ()) -> Self::Future {
            future::ok(())
        }
    }

    quickcheck! {
        /// Creates a random number of services, each of which must be polled a random
        /// number of times before becoming ready. As the balancer is polled, ensure that
        /// it does not become ready prematurely and that services are promoted from
        /// not_ready to ready.
        fn poll_ready(service_tries: Vec<usize>) -> TestResult {
            // Stores the number of pending services after each poll_ready call.
            let mut pending_at = Vec::new();

            let disco = {
                let mut changes = VecDeque::new();
                for (i, n) in service_tries.iter().map(|n| *n).enumerate() {
                    for j in 0..n {
                        if j == pending_at.len() {
                            pending_at.push(1);
                        } else {
                            pending_at[j] += 1;
                        }
                    }

                    let s = ReluctantService { polls_until_ready: n };
                    changes.push_back(Change::Insert(i, s));
                }
                ReluctantDisco(changes)
            };
            pending_at.push(0);

            let mut balancer = Balance::new(disco, choose::RoundRobin::default());

            let services = service_tries.len();
            let mut next_pos = 0;
            for pending in pending_at.iter().map(|p| *p) {
                assert!(pending <= services);
                let ready = services - pending;

                match balancer.poll_ready() {
                    Err(_) => return TestResult::error("poll_ready failed"),
                    Ok(p) => {
                        if p.is_ready() != (ready > 0) {
                            return TestResult::failed();
                        }
                    }
                }

                if balancer.num_ready() != ready {
                    return TestResult::failed();
                }

                if balancer.num_not_ready() != pending {
                    return TestResult::failed();
                }

                if balancer.is_ready() != (ready > 0) {
                    return TestResult::failed();
                }
                if balancer.is_not_ready() != (ready == 0) {
                    return TestResult::failed();
                }

                if balancer.dispatched_ready_index.is_some() {
                    return TestResult::failed();
                }

                if ready == 0 {
                    if balancer.chosen_ready_index.is_some() {
                        return TestResult::failed();
                    }
                } else {
                    // Check that the round-robin chooser is doing its thing:
                    match balancer.chosen_ready_index {
                        None => return TestResult::failed(),
                        Some(idx) => {
                            if idx != next_pos  {
                                return TestResult::failed();
                            }
                        }
                    }

                    next_pos = (next_pos + 1) % ready;
                }
            }

            TestResult::passed()
        }
    }
}<|MERGE_RESOLUTION|>--- conflicted
+++ resolved
@@ -13,13 +13,9 @@
 
 use futures::{Async, Future, Poll};
 use indexmap::IndexMap;
-<<<<<<< HEAD
-use rand::{rngs::SmallRng, SeedableRng};
-=======
+use rand::{SeedableRng, rngs::SmallRng};
 use std::{fmt, error};
->>>>>>> 01fd57c0
 use std::marker::PhantomData;
-use std::{error, fmt};
 use tower_discover::Discover;
 use tower_service::Service;
 
@@ -29,39 +25,6 @@
 pub use choose::Choose;
 pub use load::Load;
 
-<<<<<<< HEAD
-=======
-/// Chooses services using the [Power of Two Choices][p2c].
-///
-/// This configuration is prefered when a load metric is known.
-///
-/// As described in the [Finagle Guide][finagle]:
-/// > The algorithm randomly picks two services from the set of ready endpoints and selects
-/// > the least loaded of the two. By repeatedly using this strategy, we can expect a
-/// > manageable upper bound on the maximum load of any server.
-/// >
-/// > The maximum load variance between any two servers is bound by `ln(ln(n))` where `n`
-/// > is the number of servers in the cluster.
-///
-/// [finagle]: https://twitter.github.io/finagle/guide/Clients.html#power-of-two-choices-p2c-least-loaded
-/// [p2c]: http://www.eecs.harvard.edu/~michaelm/postscripts/handbook2001.pdf
-pub fn power_of_two_choices<D>(loaded: D) -> Balance<D, choose::PowerOfTwoChoices>
-where
-    D: Discover,
-    D::Service: Load,
-    <D::Service as Load>::Metric: PartialOrd,
-{
-    Balance::new(loaded, choose::PowerOfTwoChoices::default())
-}
-
-/// Attempts to choose services sequentially.
-///
-/// This configuration is prefered when no load metric is known.
-pub fn round_robin<D: Discover>(discover: D) -> Balance<D, choose::RoundRobin> {
-    Balance::new(discover, choose::RoundRobin::default())
-}
-
->>>>>>> 01fd57c0
 /// Balances requests across a set of inner services.
 #[derive(Debug)]
 pub struct Balance<D: Discover, C> {
@@ -102,7 +65,7 @@
 where
     D: Discover,
     D::Service: Load,
-    <D::Service as Load>::Metric: PartialOrd,
+    <D::Service as Load>::Metric: PartialOrd + fmt::Debug,
 {
     /// Chooses services using the [Power of Two Choices][p2c].
     ///
@@ -126,7 +89,7 @@
     /// Initializes a P2C load balancer from the provided randomization source.
     ///
     /// This may be preferable when an application instantiates many balancers.
-    pub fn p2c_from_rng<R: rand::Rng>(
+    pub fn p2c_with_rng<R: rand::Rng>(
         discover: D,
         rng: &mut R,
     ) -> Result<Self, rand::Error> {
