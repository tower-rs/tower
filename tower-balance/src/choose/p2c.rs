--- conflicted
+++ resolved
@@ -1,8 +1,4 @@
-<<<<<<< HEAD
-use rand::{self, Rng};
-=======
 use rand::{rngs::SmallRng, FromEntropy, Rng};
->>>>>>> 9352fc41
 
 use choose::{Choose, Replicas};
 use Load;
@@ -22,21 +18,6 @@
 ///
 /// [finagle]: https://twitter.github.io/finagle/guide/Clients.html#power-of-two-choices-p2c-least-loaded
 /// [p2c]: http://www.eecs.harvard.edu/~michaelm/postscripts/handbook2001.pdf
-<<<<<<< HEAD
-#[derive(Debug, Default)]
-pub struct PowerOfTwoChoices<R: Rng = ThreadRng> {
-    rng: R,
-}
-
-/// A helper implementation of `Rng` that lazily uses the thread-local RNG.
-#[derive(Debug, Default)]
-pub struct ThreadRng(());
-
-// ==== impl PowerOfTwoChoices ====
-
-impl<R: Rng> PowerOfTwoChoices<R> {
-    pub fn new_with_rng(rng: R) -> Self {
-=======
 #[derive(Debug)]
 pub struct PowerOfTwoChoices {
     rng: SmallRng,
@@ -52,7 +33,6 @@
 
 impl PowerOfTwoChoices {
     pub fn new(rng: SmallRng) -> Self {
->>>>>>> 9352fc41
         Self { rng }
     }
 
@@ -94,14 +74,6 @@
     }
 }
 
-// ==== impl ThreadRng ====
-
-impl Rng for ThreadRng {
-    fn next_u32(&mut self) -> u32 {
-        rand::thread_rng().next_u32()
-    }
-}
-
 #[cfg(test)]
 mod tests {
     use quickcheck::*;
@@ -114,13 +86,9 @@
                 return TestResult::discard();
             }
 
-<<<<<<< HEAD
-            let (a, b) = PowerOfTwoChoices::<ThreadRng>::default().random_pair(n);
-=======
             let mut p2c = PowerOfTwoChoices::default();
 
             let (a, b) = p2c.random_pair(n);
->>>>>>> 9352fc41
             TestResult::from_bool(a != b)
         }
     }
