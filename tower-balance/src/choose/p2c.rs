--- conflicted
+++ resolved
@@ -67,9 +67,6 @@
     fn choose(&mut self, replicas: Replicas<K, L>) -> usize {
         let (a, b) = self.random_pair(replicas.len());
 
-<<<<<<< HEAD
-        if replicas[a].load() <= replicas[b].load() {
-=======
         let a_load = replicas[a].load();
         let b_load = replicas[b].load();
         trace!(
@@ -80,7 +77,6 @@
             b_load = b_load
         );
         if a_load <= b_load {
->>>>>>> c989efa9
             a
         } else {
             b
