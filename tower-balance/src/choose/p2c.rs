<<<<<<< HEAD
use rand::{thread_rng, Rng};
=======
use rand::{rngs::SmallRng, FromEntropy, Rng};
>>>>>>> b837d367

use choose::{Choose, Replicas};
use Load;

/// Chooses nodes using the [Power of Two Choices][p2c].
///
/// This is a load-aware strategy, so this may only be used to choose over services that
/// implement `Load`.
///
/// As described in the [Finagle Guide][finagle]:
/// > The algorithm randomly picks two nodes from the set of ready endpoints and selects
/// > the least loaded of the two. By repeatedly using this strategy, we can expect a
/// > manageable upper bound on the maximum load of any server.
/// >
/// > The maximum load variance between any two servers is bound by `ln(ln(n))` where `n`
/// > is the number of servers in the cluster.
///
/// [finagle]: https://twitter.github.io/finagle/guide/Clients.html#power-of-two-choices-p2c-least-loaded
/// [p2c]: http://www.eecs.harvard.edu/~michaelm/postscripts/handbook2001.pdf
<<<<<<< HEAD
#[derive(Debug, Default)]
pub struct PowerOfTwoChoices<R = LazyRng> {
    rng: R,
}

#[derive(Default)]
pub struct LazyRng;

impl<R: Rng> PowerOfTwoChoices<R> {
    pub fn new(rng: R) -> Self {
=======
#[derive(Debug)]
pub struct PowerOfTwoChoices {
    rng: SmallRng,
}

// ==== impl PowerOfTwoChoices ====

impl Default for PowerOfTwoChoices {
    fn default() -> Self {
        Self::new(SmallRng::from_entropy())
    }
}

impl PowerOfTwoChoices {
    pub fn new(rng: SmallRng) -> Self {
>>>>>>> b837d367
        Self { rng }
    }

    /// Returns two random, distinct indices into `ready`.
    fn random_pair(&mut self, len: usize) -> (usize, usize) {
        debug_assert!(len >= 2);

        // Choose a random number on [0, len-1].
        let idx0 = self.rng.gen::<usize>() % len;

        let idx1 = {
            // Choose a random number on [1, len-1].
            let delta = (self.rng.gen::<usize>() % (len - 1)) + 1;
            // Add it to `idx0` and then mod on `len` to produce a value on
            // [idx0+1, len-1] or [0, idx0-1].
            (idx0 + delta) % len
        };

        debug_assert!(idx0 != idx1, "random pair must be distinct");
        return (idx0, idx1);
    }
}

impl<K, L> Choose<K, L> for PowerOfTwoChoices
where
    L: Load,
    L::Metric: PartialOrd,
{
    /// Chooses two distinct nodes at random and compares their load.
    ///
    /// Returns the index of the lesser-loaded node.
    fn choose(&mut self, replicas: Replicas<K, L>) -> usize {
        let (a, b) = self.random_pair(replicas.len());

        if replicas[a].load() <= replicas[b].load() {
            a
        } else {
            b
        }
    }
}

impl Rng for LazyRng {
    fn next_u32(&mut self) -> u32 {
        thread_rng().next_u32()
    }
}

#[cfg(test)]
mod tests {
    use quickcheck::*;

    use super::*;

    quickcheck! {
        fn distinct_random_pairs(n: usize) -> TestResult {
            if n < 2 {
                return TestResult::discard();
            }

            let mut p2c = PowerOfTwoChoices::default();

            let (a, b) = p2c.random_pair(n);
            TestResult::from_bool(a != b)
        }
    }
}<|MERGE_RESOLUTION|>--- conflicted
+++ resolved
@@ -1,8 +1,4 @@
-<<<<<<< HEAD
-use rand::{thread_rng, Rng};
-=======
 use rand::{rngs::SmallRng, FromEntropy, Rng};
->>>>>>> b837d367
 
 use choose::{Choose, Replicas};
 use Load;
@@ -22,18 +18,6 @@
 ///
 /// [finagle]: https://twitter.github.io/finagle/guide/Clients.html#power-of-two-choices-p2c-least-loaded
 /// [p2c]: http://www.eecs.harvard.edu/~michaelm/postscripts/handbook2001.pdf
-<<<<<<< HEAD
-#[derive(Debug, Default)]
-pub struct PowerOfTwoChoices<R = LazyRng> {
-    rng: R,
-}
-
-#[derive(Default)]
-pub struct LazyRng;
-
-impl<R: Rng> PowerOfTwoChoices<R> {
-    pub fn new(rng: R) -> Self {
-=======
 #[derive(Debug)]
 pub struct PowerOfTwoChoices {
     rng: SmallRng,
@@ -49,7 +33,6 @@
 
 impl PowerOfTwoChoices {
     pub fn new(rng: SmallRng) -> Self {
->>>>>>> b837d367
         Self { rng }
     }
 
@@ -92,12 +75,6 @@
     }
 }
 
-impl Rng for LazyRng {
-    fn next_u32(&mut self) -> u32 {
-        thread_rng().next_u32()
-    }
-}
-
 #[cfg(test)]
 mod tests {
     use quickcheck::*;
