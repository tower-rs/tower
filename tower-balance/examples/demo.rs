--- conflicted
+++ resolved
@@ -19,15 +19,9 @@
 use rand::Rng;
 use std::collections::VecDeque;
 use std::time::{Duration, Instant};
-<<<<<<< HEAD
-use tokio_core::reactor::Core;
-use tokio_timer::{Timer, TimerError, Sleep};
-use tower_balance::{Balance, Choose, Error, ResponseFuture, load};
-=======
 use tokio::{runtime, timer};
 use tower_balance as lb;
 use tower_buffer::Buffer;
->>>>>>> 01fd57c0
 use tower_discover::{Change, Discover};
 use tower_in_flight_limit::InFlightLimit;
 use tower_service::Service;
@@ -67,13 +61,13 @@
     let exec = executor.clone();
     let fut = future::lazy(move || {
         let d = gen_disco(exec.clone());
-        let ll = lb::power_of_two_choices(lb::load::WithPendingRequests::new(d));
+        let ll = lb::Balance::p2c(lb::load::WithPendingRequests::new(d));
         run("P2C+LeastLoaded", ll, &exec)
     });
 
     let exec = executor;
     let fut = fut.and_then(move |_| {
-        let rr = lb::round_robin(gen_disco(exec.clone()));
+        let rr = lb::Balance::round_robin(gen_disco(exec.clone()));
         run("RoundRobin", rr, &exec)
     });
 
@@ -308,81 +302,4 @@
 
         Ok(Async::Ready(None))
     }
-<<<<<<< HEAD
-}
-
-fn compute_histo<S>(times: S)
-    -> Box<Future<Item = Histogram<u64>, Error = S::Error> + 'static>
-where
-    S: Stream<Item = Duration> + 'static
-{
-    // The max delay is 2000ms. At 3 significant figures.
-    let histo = Histogram::<u64>::new_with_max(3_000, 3).unwrap();
-    let fut = times
-        .fold(histo, |mut histo, elapsed| {
-            let ns: u32 = elapsed.subsec_nanos();
-            let ms = u64::from(ns) / 1_000 / 1_000
-                + elapsed.as_secs() * 1_000;
-            histo += ms;
-
-            future::ok(histo)
-        });
-
-    Box::new(fut)
-}
-
-fn report(pfx: &str, histo: &Histogram<u64>) {
-    println!("{} samples: {}", pfx, histo.len());
-
-    if histo.len () < 2 {
-        return;
-    }
-    println!("{} p50:  {}", pfx, histo.value_at_quantile(0.5));
-
-    if histo.len () < 10 {
-        return;
-    }
-    println!("{} p90:  {}", pfx, histo.value_at_quantile(0.9));
-
-    if histo.len () < 50 {
-        return;
-    }
-    println!("{} p95:  {}", pfx, histo.value_at_quantile(0.95));
-
-    if histo.len () < 100 {
-        return;
-    }
-    println!("{} p99:  {}", pfx, histo.value_at_quantile(0.99));
-
-    if histo.len () < 1000 {
-        return;
-    }
-    println!("{} p999: {}", pfx, histo.value_at_quantile(0.999));
-}
-
-fn main() {
-    env_logger::init();
-
-    let timer = Timer::default();
-    let mut core = Core::new().unwrap();
-    let requests = 1_000_000;
-
-    {
-        let lb = {
-            let loaded = load::WithPendingRequests::new(gen_disco(&timer));
-            Balance::p2c(loaded)
-        };
-        let send = SendRequests { lb, send_remaining: requests, responses: stream::FuturesUnordered::new() };
-        let histo = core.run(compute_histo(send)).unwrap();
-        report("p2c", &histo)
-    }
-
-    {
-        let lb = Balance::round_robin(gen_disco(&timer));
-        let send = SendRequests { lb, send_remaining: requests, responses: stream::FuturesUnordered::new() };
-        let histo = core.run(compute_histo(send)).unwrap();
-        report("rr", &histo)
-    }
-=======
->>>>>>> 01fd57c0
 }