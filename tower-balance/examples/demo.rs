--- conflicted
+++ resolved
@@ -60,20 +60,16 @@
 
     let exec = executor.clone();
     let fut = future::lazy(move || {
+        let decay = Duration::from_secs(10);
         let d = gen_disco(exec.clone());
-<<<<<<< HEAD
-        let decay = Duration::from_secs(10);
-        let pe = lb::power_of_two_choices(lb::load::WithPeakEwma::new(d, decay));
+        let pe = lb::Balance::p2c(lb::load::WithPeakEwma::new(d, decay));
         run("P2C+PeakEWMA", pe, &exec)
     });
 
     let exec = executor.clone();
     let fut = fut.and_then(move |_| {
         let d = gen_disco(exec.clone());
-        let ll = lb::power_of_two_choices(lb::load::WithPendingRequests::new(d));
-=======
         let ll = lb::Balance::p2c(lb::load::WithPendingRequests::new(d));
->>>>>>> c989efa9
         run("P2C+LeastLoaded", ll, &exec)
     });
 
