<<<<<<< HEAD
use futures::*;
=======
extern crate futures;
extern crate tower_filter;
extern crate tower_service;
#[macro_use]
extern crate tower_test;

use futures::*;
use tower_filter::error::Error;
use tower_filter::Filter;
use tower_service::*;
use tower_test::mock;

>>>>>>> 7769590f
use std::thread;
use tower_filter::{error::Error, Filter};
use tower_service::Service;

#[test]
fn passthrough_sync() {
    let (mut service, mut handle) = new_service(|_| Ok(()));

    let th = thread::spawn(move || {
        // Receive the requests and respond
        for i in 0..10 {
            assert_request_eq!(handle, format!("ping-{}", i)).send_response(format!("pong-{}", i));
        }
    });

    let mut responses = vec![];

    for i in 0..10 {
        let request = format!("ping-{}", i);
        assert!(service.poll_ready().unwrap().is_ready());
        let exchange = service.call(request).and_then(move |response| {
            let expect = format!("pong-{}", i);
            assert_eq!(response.as_str(), expect.as_str());

            Ok(())
        });

        responses.push(exchange);
    }

    future::join_all(responses).wait().unwrap();
    th.join().unwrap();
}

#[test]
fn rejected_sync() {
    let (mut service, _handle) = new_service(|_| Err(Error::rejected()));

    let response = service.call("hello".into()).wait();
    assert!(response.is_err());
}

type Mock = mock::Mock<String, String>;
type Handle = mock::Handle<String, String>;

fn new_service<F, U>(f: F) -> (Filter<Mock, F>, Handle)
where
    F: Fn(&String) -> U,
    U: IntoFuture<Item = (), Error = Error>,
{
    let (service, handle) = mock::pair();
    let service = Filter::new(service, f);
    (service, handle)
}<|MERGE_RESOLUTION|>--- conflicted
+++ resolved
@@ -1,22 +1,8 @@
-<<<<<<< HEAD
 use futures::*;
-=======
-extern crate futures;
-extern crate tower_filter;
-extern crate tower_service;
-#[macro_use]
-extern crate tower_test;
-
-use futures::*;
-use tower_filter::error::Error;
-use tower_filter::Filter;
-use tower_service::*;
-use tower_test::mock;
-
->>>>>>> 7769590f
 use std::thread;
 use tower_filter::{error::Error, Filter};
 use tower_service::Service;
+use tower_test::{assert_request_eq, mock};
 
 #[test]
 fn passthrough_sync() {
