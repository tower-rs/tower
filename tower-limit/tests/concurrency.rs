--- conflicted
+++ resolved
@@ -1,21 +1,11 @@
-<<<<<<< HEAD
 use futures::{
     self,
     future::{poll_fn, Future},
 };
 use tokio_mock_task::MockTask;
-=======
-extern crate futures;
-extern crate tokio_mock_task;
-extern crate tower_limit;
-extern crate tower_service;
-#[macro_use]
-extern crate tower_test;
-
->>>>>>> 7769590f
 use tower_limit::concurrency::ConcurrencyLimit;
 use tower_service::Service;
-use tower_test::mock;
+use tower_test::{assert_request_eq, mock};
 
 macro_rules! assert_ready {
     ($e:expr) => {{
