--- conflicted
+++ resolved
@@ -13,12 +13,8 @@
 extern crate tower_service;
 
 use futures::{Async, Future, Poll};
-<<<<<<< HEAD
 use tokio_timer::{clock, Delay, Error as TimerError};
 use tower_layer::Layer;
-=======
-use tokio_timer::{clock, Delay};
->>>>>>> 79a98ea0
 use tower_service::Service;
 
 use std::time::Duration;
@@ -27,44 +23,13 @@
 
 type Error = Box<::std::error::Error + Send + Sync>;
 
-<<<<<<< HEAD
-/// Applies a timeout to requests sent via the inner service.
-#[derive(Debug)]
-=======
 /// Applies a timeout to requests.
 #[derive(Debug, Clone)]
->>>>>>> 79a98ea0
 pub struct Timeout<T> {
     inner: T,
     timeout: Duration,
 }
 
-<<<<<<< HEAD
-/// Applies a timeout to requests.
-#[derive(Debug)]
-pub struct TimeoutLayer {
-    timeout: Duration,
-}
-
-/// Errors produced by `Timeout`.
-#[derive(Debug)]
-pub struct Error<T>(Kind<T>);
-
-/// Timeout error variants
-#[derive(Debug)]
-enum Kind<T> {
-    /// Inner value returned an error
-    Inner(T),
-
-    /// The timeout elapsed.
-    Elapsed,
-
-    /// Timer returned an error.
-    Timer(TimerError),
-}
-
-=======
->>>>>>> 79a98ea0
 /// `Timeout` response future
 #[derive(Debug)]
 pub struct ResponseFuture<T> {
