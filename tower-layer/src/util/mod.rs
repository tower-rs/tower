//! Types and utilities for working with `Layer`.

use Layer;

mod chain;
mod identity;

<<<<<<< HEAD
pub use self::chain::Chain;
=======
pub use self::chain::{Chain, ChainError};
pub use self::identity::Identity;
>>>>>>> 0e70f132

/// An extension trait for `Layer`'s that provides a variety of convenient
/// adapters.
pub trait LayerExt<S, Request>: Layer<S, Request> {
    /// Return a new `Layer` instance that applies both `self` and
    /// `middleware` to services being wrapped.
    ///
    /// This defines a middleware stack.
    fn chain<T>(self, middleware: T) -> Chain<Self, T>
    where
        T: Layer<Self::Service, Request>,
        Self: Sized,
    {
        Chain::new(self, middleware)
    }
}

impl<T, S, Request> LayerExt<S, Request> for T where T: Layer<S, Request> {}<|MERGE_RESOLUTION|>--- conflicted
+++ resolved
@@ -5,12 +5,8 @@
 mod chain;
 mod identity;
 
-<<<<<<< HEAD
 pub use self::chain::Chain;
-=======
-pub use self::chain::{Chain, ChainError};
 pub use self::identity::Identity;
->>>>>>> 0e70f132
 
 /// An extension trait for `Layer`'s that provides a variety of convenient
 /// adapters.
