--- conflicted
+++ resolved
@@ -14,11 +14,7 @@
 //!
 //! A middleware implements the [`Layer`] and [`Service`] trait.
 //!
-<<<<<<< HEAD
 //! [`Service`]: https://docs.rs/tower/*/tower/trait.Service.html
-=======
-//! [`Service`]: https://docs.rs/tower/latest/tower/trait.Service.html
->>>>>>> ee826286
 
 mod identity;
 mod layer_fn;
@@ -94,11 +90,7 @@
 /// is also decoupled from client or server concerns. In other words, the same
 /// log middleware could be used in either a client or a server.
 ///
-<<<<<<< HEAD
 /// [`Service`]: https://docs.rs/tower/*/tower/trait.Service.html
-=======
-/// [`Service`]: https://docs.rs/tower/latest/tower/trait.Service.html
->>>>>>> ee826286
 pub trait Layer<S> {
     /// The wrapped service
     type Service;
