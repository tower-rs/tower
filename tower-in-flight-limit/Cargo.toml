--- conflicted
+++ resolved
@@ -5,16 +5,10 @@
 publish = false
 
 [dependencies]
-<<<<<<< HEAD
 futures = "0.1.25"
 tokio-sync = "0.1.3"
-tower-service = { version = "0.2.0", path = "../tower-service" }
+tower-service = "0.2.0"
 tower-layer = { version = "0.1.0", path = "../tower-layer" }
-=======
-futures = "0.1"
-tower-service = "0.2.0"
-tower-layer = { version = "0.1", path = "../tower-layer" }
->>>>>>> bdcce967
 
 [dev-dependencies]
 tokio-mock-task = "0.1.1"
