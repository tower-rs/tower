--- conflicted
+++ resolved
@@ -1,16 +1,7 @@
-<<<<<<< HEAD
-=======
-extern crate futures;
-extern crate tower_load_shed;
-extern crate tower_service;
-#[macro_use]
-extern crate tower_test;
-
->>>>>>> 7769590f
 use futures::Future;
 use tower_load_shed::{self, LoadShed};
 use tower_service::Service;
-use tower_test::mock;
+use tower_test::{assert_request_eq, mock};
 
 #[test]
 fn when_ready() {
