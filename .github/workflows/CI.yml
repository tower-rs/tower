--- conflicted
+++ resolved
@@ -14,123 +14,49 @@
     # Run `cargo check` first to ensure that the pushed code at least compiles.
     runs-on: ubuntu-latest
     steps:
-<<<<<<< HEAD
-      - uses: actions/checkout@master
-      - uses: actions-rs/toolchain@v1
-        with:
-          toolchain: stable
-          profile: minimal
-          override: true
+      - uses: actions/checkout@v4
+      - uses: dtolnay/rust-toolchain@stable
       - name: Check
-        uses: actions-rs/cargo@v1
-        with:
-          command: check
-          args: --workspace --all-features --all-targets
-=======
-    - uses: actions/checkout@master
-    - uses: dtolnay/rust-toolchain@master
-      with:
-        toolchain: stable
-    - name: Check
-      run: cargo check --workspace --all-features --all-targets
->>>>>>> 88a7d3e0
+        run: cargo check --workspace --all-features --all-targets
 
   check-docs:
     runs-on: ubuntu-latest
     steps:
-<<<<<<< HEAD
-      - uses: actions/checkout@master
-      - uses: actions-rs/toolchain@v1
-        with:
-          toolchain: stable
-          profile: minimal
+      - uses: actions/checkout@v4
+      - uses: dtolnay/rust-toolchain@stable
       - name: cargo doc
         working-directory: ${{ matrix.subcrate }}
         env:
           RUSTDOCFLAGS: "-D rustdoc::broken_intra_doc_links"
         run: cargo doc --all-features --no-deps
-=======
-    - uses: actions/checkout@master
-    - uses: dtolnay/rust-toolchain@master
-      with:
-        toolchain: stable
-    - name: cargo doc
-      working-directory: ${{ matrix.subcrate }}
-      env:
-        RUSTDOCFLAGS: "-D rustdoc::broken_intra_doc_links"
-      run: cargo doc --all-features --no-deps
->>>>>>> 88a7d3e0
 
   check-msrv:
     runs-on: ubuntu-latest
     steps:
-<<<<<<< HEAD
-      - uses: actions/checkout@master
+      - uses: actions/checkout@v4
       - name: "install Rust ${{ env.MSRV }}"
-        uses: actions-rs/toolchain@v1
+        uses: dtolnay/rust-toolchain@master
         with:
           toolchain: ${{ env.MSRV }}
-          profile: minimal
       - name: "install Rust nightly"
-        uses: actions-rs/toolchain@v1
-        with:
-          toolchain: nightly
-          profile: minimal
+        uses: dtolnay/rust-toolchain@nightly
       - name: Select minimal versions
-        uses: actions-rs/cargo@v1
-        with:
-          command: update
-          args: -Z minimal-versions
-          toolchain: nightly
+        run: cargo update -Z minimal-versions
       - name: Check
-        uses: actions-rs/cargo@v1
-        with:
-          command: check
-          args: --all --all-targets --all-features --locked
-          toolchain: ${{ env.MSRV }}
-=======
-    - uses: actions/checkout@master
-    - name: "install Rust ${{ env.MSRV }}"
-      uses: dtolnay/rust-toolchain@master
-      with:
-        toolchain: ${{ env.MSRV }}
-    - name: "install Rust nightly"
-      uses: dtolnay/rust-toolchain@master
-      with:
-        toolchain: nightly
-    - name: Select minimal versions
-      run: cargo update -Z minimal-versions
-    - name: Check
-      run: |
-        rustup default ${{ env.MSRV }}
-        cargo check --all --all-targets --all-features --locked
->>>>>>> 88a7d3e0
+        run: |
+          rustup default ${{ env.MSRV }}
+          cargo check --all --all-targets --all-features --locked
 
   cargo-hack:
     runs-on: ubuntu-latest
     steps:
-<<<<<<< HEAD
-      - uses: actions/checkout@master
-      - uses: actions-rs/toolchain@v1
-        with:
-          toolchain: stable
-          profile: minimal
+      - uses: actions/checkout@v4
+      - uses: dtolnay/rust-toolchain@stable
       - name: install cargo-hack
         uses: taiki-e/install-action@cargo-hack
       - name: cargo hack check
         working-directory: ${{ matrix.subcrate }}
         run: cargo hack check --each-feature --no-dev-deps --workspace
-=======
-    - uses: actions/checkout@master
-    - uses: dtolnay/rust-toolchain@master
-      with:
-        toolchain: stable
-    - name: install cargo-hack
-      uses: taiki-e/install-action@cargo-hack
-    - name: cargo hack check
-      working-directory: ${{ matrix.subcrate }}
-      run: cargo hack check --each-feature --no-dev-deps --workspace
->>>>>>> 88a7d3e0
 
   test-versions:
     # Test against the stable, beta, and nightly Rust toolchains on ubuntu-latest.
@@ -144,113 +70,48 @@
       matrix:
         rust: [stable, beta, nightly]
     steps:
-<<<<<<< HEAD
-      - uses: actions/checkout@master
+      - uses: actions/checkout@v4
       - name: "install Rust ${{ matrix.rust }}"
-        uses: actions-rs/toolchain@v1
+        uses: dtolnay/rust-toolchain@master
         with:
           toolchain: ${{ matrix.rust }}
-          profile: minimal
-          override: true
       - name: Run tests
-        uses: actions-rs/cargo@v1
-        with:
-          command: test
-          args: --workspace --all-features
-=======
-    - uses: actions/checkout@master
-    - name: "install Rust ${{ matrix.rust }}"
-      uses: dtolnay/rust-toolchain@master
-      with:
-        toolchain: ${{ matrix.rust }}
-    - name: Run tests
-      run: cargo test --workspace --all-features
->>>>>>> 88a7d3e0
+        run: cargo test --workspace --all-features
 
   test-msrv:
     needs: check-msrv
     runs-on: ubuntu-latest
     steps:
-<<<<<<< HEAD
-      - uses: actions/checkout@master
+      - uses: actions/checkout@v4
       - name: "install Rust ${{ env.MSRV }}"
-        uses: actions-rs/toolchain@v1
+        uses: dtolnay/rust-toolchain@master
         with:
           toolchain: ${{ env.MSRV }}
-          profile: minimal
       - name: "install Rust nightly"
-        uses: actions-rs/toolchain@v1
-        with:
-          toolchain: nightly
-          profile: minimal
+        uses: dtolnay/rust-toolchain@nightly
       - name: Select minimal versions
-        uses: actions-rs/cargo@v1
-        with:
-          command: update
-          args: -Z minimal-versions
-          toolchain: nightly
+        run: cargo update -Z minimal-versions
       - name: test
-        uses: actions-rs/cargo@v1
-        with:
-          command: check
-          args: --workspace --all-features --locked
-          toolchain: ${{ env.MSRV }}
-=======
-    - uses: actions/checkout@master
-    - name: "install Rust ${{ env.MSRV }}"
-      uses: dtolnay/rust-toolchain@master
-      with:
-        toolchain: ${{ env.MSRV }}
-    - name: "install Rust nightly"
-      uses: dtolnay/rust-toolchain@master
-      with:
-        toolchain: nightly
-    - name: Select minimal versions
-      run: cargo update -Z minimal-versions
-    - name: test
-      run: |
-        rustup default ${{ env.MSRV }}
-        cargo check --workspace --all-features --locked
->>>>>>> 88a7d3e0
+        run: |
+          rustup default ${{ env.MSRV }}
+          cargo check --workspace --all-features --locked
 
   style:
     needs: check-stable
     runs-on: ubuntu-latest
     steps:
-<<<<<<< HEAD
-      - uses: actions/checkout@master
-      - uses: actions-rs/toolchain@v1
+      - uses: actions/checkout@v4
+      - uses: dtolnay/rust-toolchain@stable
         with:
-          toolchain: stable
           components: rustfmt
-          profile: minimal
       - name: rustfmt
-        uses: actions-rs/cargo@v1
-        with:
-          command: fmt
-          args: --all -- --check
-=======
-    - uses: actions/checkout@master
-    - uses: dtolnay/rust-toolchain@master
-      with:
-        toolchain: stable
-        components: rustfmt
-    - name: rustfmt
-      run: cargo fmt --all -- --check
->>>>>>> 88a7d3e0
+        run: cargo fmt --all -- --check
 
   deny-check:
     name: cargo-deny check
     runs-on: ubuntu-latest
     steps:
-<<<<<<< HEAD
-      - uses: actions/checkout@v1
+      - uses: actions/checkout@v4
       - uses: EmbarkStudios/cargo-deny-action@v1
         with:
-          command: check
-=======
-    - uses: actions/checkout@v4
-    - uses: EmbarkStudios/cargo-deny-action@v1
-      with:
-        command: check
->>>>>>> 88a7d3e0
+          command: check